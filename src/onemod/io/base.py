"""Input/output classes.

Notes
-----
* Classes to organize stage input and output
* Data class is just a placeholder for new onemod data types
* Input and output treated like a dictionary
* Provides validation
* No need to create stage-specific subclasses

"""

from abc import ABC
from pathlib import Path
from typing import Any

from pydantic import BaseModel, ConfigDict, model_serializer, validate_call

from onemod.types import Data


class IO(BaseModel, ABC):
    """Stage input/output base class."""

    model_config = ConfigDict(frozen=True)

    stage: str
<<<<<<< HEAD
    data: dict[str, Path | Data] = Field(default={}, exclude=True)

    @staticmethod
    def deserialize_item(value: dict) -> Any:
        """Helper function to deserialize an individual input/output."""
        if isinstance(value, dict) and value.get("type") == "Data":
            return Data.from_dict(value["data"])
        return value

    def get(self, key: str, default: Any = None) -> Any:
        if not self.__contains__(key):
            return default
        return self.__getitem__(key)

    def __getitem__(self, key: str) -> Data:
        if not self.__contains__(key):
            raise KeyError(f"invalid key: {key}")
        return self.data[key]

    def __setitem__(self, key: str, value: Data) -> None:
        self.data[key] = value

    def __contains__(self, key: str) -> bool:
        return key in self.data
=======
    items: dict[str, Data | Path] = {}

    @model_serializer
    def serialize_io(self) -> dict[str, str | dict[str, str]] | None:
        # Simplify output to config files
        # TODO: Will have to modify for new onemod data types
        if self.items:
            input_dict = {}
            for item_name, item_value in self.items.items():
                if isinstance(item_value, Path):
                    input_dict[item_name] = str(item_value)
                else:
                    input_dict[item_name] = {
                        "stage": item_value.stage,
                        "path": str(item_value.path),
                    }
            return input_dict
        return None

    def get(self, item_name: str, default: Any = None) -> Any:
        return self.items.get(item_name, default)

    def __getitem__(self, item_name: str) -> Data | Path:
        return self.items[item_name]

    def __contains__(self, item_name: str) -> bool:
        return item_name in self.items
>>>>>>> 2c8e3285


class Input(IO):
    """Stage input class."""

    required: set[str] = set()  # name.extension, defined by stage class
    optional: set[str] = set()  # name.extension, defined by stage class
    _expected_names: set[str]
    _expected_types: dict[str, str]

    @property
    def dependencies(self) -> set[str]:
        return set(
<<<<<<< HEAD
            value.stage
            for value in self.data.values()
            if isinstance(value, Data)
=======
            item.stage for item in self.items.values() if isinstance(item, Data)
>>>>>>> 2c8e3285
        )
        
    @classmethod
    def from_dict(cls, data_dict: dict) -> 'Input':
        """Reconstruct an Input object from a dictionary."""
        required = {
            key: cls.deserialize_item(value)
            for key, value in data_dict.get("required", {}).items()
        }
        optional = {
            key: cls.deserialize_item(value)
            for key, value in data_dict.get("optional", {}).items()
        }
        return cls(required=required, optional=optional)

    def to_dict(self) -> dict:
        """Convert Input to a dictionary."""
        return {
            "required": {
                key: value.to_dict() if isinstance(value, Data) else value
                for key, value in self.required.items()
            },
            "optional": {
                key: value.to_dict() if isinstance(value, Data) else value
                for key, value in self.optional.items()
            }
        }

    def model_post_init(self, *args, **kwargs) -> None:
        self._expected_names = {
            item.split(".")[0] for item in {*self.required, *self.optional}
        }
        self._expected_types = {}
        for item in {*self.required, *self.optional}:
            item_name, item_type = item.split(".")
            self._expected_types[item_name] = item_type
        if self.items:
            for item_name in list(self.items.keys()):
                if item_name not in self._expected_names:
                    del self.items[item_name]
            self._check_cycles()
            self._check_types()

    @validate_call
    def update(self, items: dict[str, Data | Path]) -> None:
        self._check_cycles(items)
        self._check_types(items)
        for item_name, item_value in items.items():
            if item_name in self._expected_names:
                self.items[item_name] = item_value

    def remove(self, item: str) -> None:
        if item in self.items:
            del self.items[item]

    def clear(self) -> None:
        self.items.clear()

    def check_missing(
        self, items: dict[str, Data | Path] | None = None
    ) -> None:
        items = items or self.items
        missing_items = [
            item_name
            for item in self.required
            if (item_name := item.split(".")[0]) not in items
        ]
        if missing_items:
            raise KeyError(
                f"{self.stage} missing required input: {missing_items}"
            )

    def _check_cycles(
        self, items: dict[str, Data | Path] | None = None
    ) -> None:
        cycles = []
        items = items or self.items
        for item_name, item_value in items.items():
            try:
                self._check_cycle(item_name, item_value)
            except ValueError:
                cycles.append(item_name)
        if cycles:
            raise ValueError(
                f"Circular dependencies for {self.stage} input: {cycles}"
            )

    def _check_cycle(self, item_name: str, item_value: Data | Path) -> None:
        if isinstance(item_value, Data):
            if item_value.stage == self.stage:
                raise ValueError(
                    f"Circular dependency for {self.stage} input: {item_name}"
                )

    def _check_types(self, items: dict[str, Data | Path] | None = None) -> None:
        invalid_items = []
        items = items or self.items
        for item_name, item_value in items.items():
            try:
                self._check_type(item_name, item_value)
            except TypeError:
                invalid_items.append(item_name)
        if invalid_items:
            raise TypeError(
                f"Invalid types for {self.stage} input: {invalid_items}"
            )

    def _check_type(self, item_name: str, item_value: Data | Path) -> None:
        if item_name in self._expected_types:
            if isinstance(item_value, Data):
                item_value = item_value.path
            if item_value.suffix[1:] != self._expected_types[item_name]:
                raise TypeError(
                    f"Invalid type for {self.stage} input: {item_name}"
                )

    def __getitem__(self, item_name: str) -> Data | Path:
        if item_name not in self.items:
            if item_name in self._expected_names:
                raise ValueError(
                    f"{self.stage} input '{item_name}' has not been set"
                )
            raise KeyError(f"{self.stage} does not contain input '{item_name}'")
        return self.items[item_name]

    @validate_call
    def __setitem__(self, item_name: str, item_value: Data | Path) -> None:
        if item_name in self._expected_names:
            self._check_cycle(item_name, item_value)
            self._check_type(item_name, item_value)
            self.items[item_name] = item_value


class Output(IO):
    """Stage output class."""

<<<<<<< HEAD
    data: dict[str, Data] = Field(default={}, exclude=True)

    @classmethod
    def from_dict(cls, data_dict: dict) -> 'Output':
        """Reconstruct an Output object from a dictionary."""
        data = {
            key: cls.deserialize_item(value)
            for key, value in data_dict.get("data", {}).items()
        }
        return cls(data=data)

    def to_dict(self) -> dict:
        """Convert Output to a dictionary."""
        return {
            "data": {
                key: value.to_dict() if isinstance(value, Data) else value
                for key, value in self.data.items()
            }
        }
=======
    items: dict[str, Data] = {}  # defined by stage class

    def __getitem__(self, item_name: str) -> Data:
        if item_name not in self.items:
            raise KeyError(
                f"{self.stage} does not contain output '{item_name}'"
            )
        return self.items[item_name]
>>>>>>> 2c8e3285
<|MERGE_RESOLUTION|>--- conflicted
+++ resolved
@@ -25,33 +25,15 @@
     model_config = ConfigDict(frozen=True)
 
     stage: str
-<<<<<<< HEAD
-    data: dict[str, Path | Data] = Field(default={}, exclude=True)
-
+    items: dict[str, Data | Path] = {}
+
+    # TODO: update or remove this. Seems duplicate with kelsey's updates (below)
     @staticmethod
     def deserialize_item(value: dict) -> Any:
         """Helper function to deserialize an individual input/output."""
         if isinstance(value, dict) and value.get("type") == "Data":
             return Data.from_dict(value["data"])
         return value
-
-    def get(self, key: str, default: Any = None) -> Any:
-        if not self.__contains__(key):
-            return default
-        return self.__getitem__(key)
-
-    def __getitem__(self, key: str) -> Data:
-        if not self.__contains__(key):
-            raise KeyError(f"invalid key: {key}")
-        return self.data[key]
-
-    def __setitem__(self, key: str, value: Data) -> None:
-        self.data[key] = value
-
-    def __contains__(self, key: str) -> bool:
-        return key in self.data
-=======
-    items: dict[str, Data | Path] = {}
 
     @model_serializer
     def serialize_io(self) -> dict[str, str | dict[str, str]] | None:
@@ -78,7 +60,6 @@
 
     def __contains__(self, item_name: str) -> bool:
         return item_name in self.items
->>>>>>> 2c8e3285
 
 
 class Input(IO):
@@ -92,13 +73,7 @@
     @property
     def dependencies(self) -> set[str]:
         return set(
-<<<<<<< HEAD
-            value.stage
-            for value in self.data.values()
-            if isinstance(value, Data)
-=======
             item.stage for item in self.items.values() if isinstance(item, Data)
->>>>>>> 2c8e3285
         )
         
     @classmethod
@@ -235,8 +210,7 @@
 class Output(IO):
     """Stage output class."""
 
-<<<<<<< HEAD
-    data: dict[str, Data] = Field(default={}, exclude=True)
+    items: dict[str, Data] = {}  # defined by stage class
 
     @classmethod
     def from_dict(cls, data_dict: dict) -> 'Output':
@@ -255,13 +229,10 @@
                 for key, value in self.data.items()
             }
         }
-=======
-    items: dict[str, Data] = {}  # defined by stage class
 
     def __getitem__(self, item_name: str) -> Data:
         if item_name not in self.items:
             raise KeyError(
                 f"{self.stage} does not contain output '{item_name}'"
             )
-        return self.items[item_name]
->>>>>>> 2c8e3285
+        return self.items[item_name]
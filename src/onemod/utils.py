--- conflicted
+++ resolved
@@ -389,10 +389,7 @@
     from_rover: Optional[bool] = False,
 ) -> pd.DataFrame:
     """Get input data for smoother model."""
-<<<<<<< HEAD
     experiment_dir = Path(experiment_dir)
-=======
->>>>>>> 64cf4ab4
     interface = get_data_interface(experiment_dir)
     if from_rover:
         df_input = interface.load_regmod_smooth("predictions.parquet")
@@ -412,13 +409,7 @@
     if len(columns) > 0:
         right = interface.load_data()
         df_input = df_input.merge(
-<<<<<<< HEAD
-            right=right[
-                as_list(settings["col_id"]) + list(columns)
-            ].drop_duplicates(),
-=======
             right=right[as_list(settings["col_id"]) + list(columns)].drop_duplicates(),
->>>>>>> 64cf4ab4
             on=settings["col_id"],
         )
     if smoother == "weave":  # weave models can't have NaN data

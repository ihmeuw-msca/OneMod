"""Functions to run pipelines and stages with Jobmon.

Examples
--------
Compute resources can be passed as a dictionary or a path to a resources
file (e.g., json, toml, yaml).

Required tool resources:

.. code-block:: yaml

    tool_resources:
      {cluster_name}:
        project: {proj_name}
        queue: {queue_name}

To test workflow on a dummy cluster (i.e., run workflow without running
tasks), use:

.. code-block:: yaml

    tool_resources:
      dummy:
        queue: null.q

Optional stage resources can be specified at the stage or stage + method
level:

    task_template_resources:
      {stage_name}:
        {cluster_name}:
            ...
      {stage_name}_{collect}:
        {cluster_name}:
            ...

See Jobmon documentation for additional resources and default values.

"""

import sys
from pathlib import Path
<<<<<<< HEAD
from typing import Any, Literal
=======
from typing import List, Literal
>>>>>>> b770e848

from jobmon.client.api import Tool
from jobmon.client.task import Task
from jobmon.client.task_template import TaskTemplate
from pydantic import validate_call

<<<<<<< HEAD
from onemod.backend.utils import check_input, check_method
=======
from onemod.dtypes import UniqueList
>>>>>>> b770e848
from onemod.fsutils.config_loader import ConfigLoader
from onemod.pipeline import Pipeline
from onemod.stage import Stage


@validate_call
def evaluate(
    model: Pipeline | Stage,
    cluster: str,
    resources: Path | str | dict[str, Any],
    python: Path | str | None = None,
    method: Literal["run", "fit", "predict"] = "run",
    stages: set[str] | None = None,
) -> None:
    """Evaluate pipeline or stage method with Jobmon.

    Parameters
    ----------
    model : Pipeline or Stage
        Pipeline or stage instance.
    cluster : str
        Cluster name.
    resources : Path, str, or dict
        Dictionary of compute resources or path to resources file.
    python : Path, str, or None, optional
        Path to Python environment. If None, use sys.executable.
        Default is None.
    method : str, optional
        Name of method to evalaute. Default is 'run'.
    stages : set of str or None, optional
        Names of stages to evaluate if `model` is a `Pipeline` instance.
        If None, evaluate entire pipeline. Default is None.

    """
    # TODO: Optional stage-specific Python environments
    # TODO: User-defined max_attempts
    # TODO: Could dependencies be method specific?
    check_method(model, method, backend="jobmon")
    check_input(model, stages)
    resources_dict = get_resources(resources)
    tool = get_tool(model.name, method, cluster, resources_dict)
    tasks = get_tasks(tool, resources_dict, model, method, python, stages)
    run_workflow(model.name, method, tool, tasks)


def get_resources(resources: Path | str | dict[str, Any]) -> dict[str, Any]:
    """Get dictionary of compute resources.

    Parameters
    ----------
    resources : Path, str, or dict
        Dictionary of compute resources or path to resources file.

    Returns
    -------
    dict
        Dictionary of compute resources.

    """
    # TODO: should we check format, minimum resources, cluster?
    if isinstance(resources, (Path, str)):
        config_loader = ConfigLoader()
        return config_loader.load(Path(resources))
    return resources


def get_tool(
    name: str, method: str, cluster: str, resources: dict[str, Any]
) -> Tool:
    """Get Jobmon tool.

    Parameters
    ----------
    name : str
        Pipeline or stage name.
    method : str
        Name of method to evaluate.
    cluster : str
        Cluster name.
    resources : dict
        Dictionary of compute resources.

    Returns
    -------
    Tool
        Jobmon tool.

    """
    tool = Tool(name=f"{name}_{method}")
    tool.set_default_cluster_name(cluster)
    tool.set_default_compute_resources_from_dict(
        cluster, resources["tool_resources"][cluster]
    )
    return tool


<<<<<<< HEAD
def get_tasks(
    tool: Tool,
    resources: dict[str, Any],
    model: Pipeline | Stage,
    method: Literal["run", "fit", "predict"],
    python: Path | str | None,
    stages: set[str] | None,
) -> list[Task]:
    """Get Jobmon tasks.
=======
def run_workflow(name: str, tool: Tool, tasks: List[Task]) -> None:
    """Create and run workflow."""
    workflow = tool.create_workflow(name=f"{name}")
    workflow.add_tasks(tasks)
    workflow.bind()
    print(f"Starting workflow {workflow.workflow_id}")
    status = workflow.run()
    if status != "D":
        raise ValueError(f"Workflow {workflow.workflow_id} failed")
    else:
        print(f"Workflow {workflow.workflow_id} finished")
>>>>>>> b770e848

    Parameters
    ----------
    tool : Tool
        Jobmon tool.
    resources : dict
        Dictionary of compute resources.
    model : Pipeline or Stage
        Pipeline or stage instance.
    method : str
        Name of method to evaluate.
    python : Path, str, or None
        Path to Python environment. If None, use sys.executable.
    stages : set of str or None
        Name of stages to evaluate if `model` is a pipeline instance. If
        None, evaluate entire pipeline.

    Returns
    -------
    list of Task
        List of Jobmon tasks.

    """
    if isinstance(model, Pipeline):
        return get_pipeline_tasks(
            tool, resources, model, method, python, stages
        )
    return get_stage_tasks(tool, resources, model, method, python)


def get_pipeline_tasks(
    tool: Tool,
    resources: dict[str, Any],
    pipeline: Pipeline,
    method: Literal["run", "fit", "predict"],
    python: Path | str | None,
    stages: set[str] | None,
) -> list[Task]:
    """Get pipeline stage tasks.

    Parameters
    ----------
    tool : Tool
        Jobmon tool.
    resources : dict
        Dictionary of compute resources.
    pipeline : Pipeline
        Pipeline instance.
    method : str
        Name of method to evaluate.
    python : Path, str, or None
        Path to Python environment. If None, use sys.executable.
    stages : set of str or None
        Name of stages to evaluate if `model` is a pipeline instance. If
        None, evaluate entire pipeline.

    Returns
    -------
    list of Task
        List of pipeline stage tasks.

    """
    tasks = []
    task_dict: dict[str, list[Task]] = {}

    for stage_name in pipeline.get_execution_order(stages):
        stage = pipeline.stages[stage_name]
        if method not in stage.skip:
            upstream_tasks = get_upstream_tasks(
                stage, method, pipeline.stages, task_dict, stages
            )
            task_dict[stage_name] = get_stage_tasks(
                tool, resources, stage, method, python, upstream_tasks
            )
            tasks.extend(task_dict[stage_name])

    return tasks


def get_upstream_tasks(
    stage: Stage,
    method: Literal["run", "fit", "predict"],
    stage_dict: dict[str, Stage],
    task_dict: dict[str, list[Task]],
    stages: set[str] | None = None,
) -> list[Task]:
    """Get upstream tasks for current stage.

    Parameters
    ----------
    stage : Stage
        Current stage instance.
    method : str
        Name of method to evaluate.
    stage_dict : dict
        Dictionary of all pipeline stages.
    task_dict : dict
        Dictionary of all upstream stage tasks.
    stages : set of str or None, optional
        Names of all pipeline stages being evaluated. If None, assume
        all stages are being evaluated.

    Returns
    -------
    list of Task
        Upstream stage tasks for current stage.

    Notes
    -----
    * Only include tasks corresponding to the current stage's
      dependencies that are included in `stages`.
    * If an upstream stage has submodels and `method` is in the
      upstream's `collect_after`, only include the task corresponding to
      the upstream's `collect` method.

    """
    upstream_tasks = []

    for upstream_name in stage.dependencies:
        if stages is not None and upstream_name not in stages:
            # upstream stage not being evaluated
            continue

        upstream_stage = stage_dict[upstream_name]
        if method not in upstream_stage.skip:
            if (
                upstream_stage.has_submodels
                and method in upstream_stage.collect_after
            ):
                # only include task corresponding to 'collect' method
                upstream_tasks.append(task_dict[upstream_name][-1])
            else:
                upstream_tasks.extend(task_dict[upstream_name])

    return upstream_tasks


def get_stage_tasks(
    tool: Tool,
    resources: dict[str, Any],
    stage: Stage,
<<<<<<< HEAD
    method: Literal["run", "fit", "predict", "collect"],
    python: Path | str | None,
    upstream_tasks: list[Task] = [],
) -> list[Task]:
    """Get stage tasks.

    If stage has submodels and `method` is not 'collect', get tasks for
    all submodels. If `method` not in stage's `collect_after`, add a
    task for stage's `collect` method.

    Parameters
    ----------
    tool : Tool
        Jobmon tool.
    resources : dict
        Dictionary of compute resources.
    stage : Stage
        Stage instance.
    method : str
        Name of method to evaluate.
    python : Path, str, or None
        Path to Python environment. If None, use sys.executable.
    upstream_tasks : list of Task, optional
        List of upstream stage tasks. Default is an empty list.

    Returns
    -------
    list of Task
        List of stage tasks.

    """
    entrypoint = get_entrypoint(python)
    config_path = get_config_path(stage)
    node_args = get_node_args(stage, method)
=======
    method: str,
    task_args: dict[str, str],
    upstream_tasks: List[Task] = [],
) -> List[Task]:
    """Get stage tasks."""
    node_args = {}
    if isinstance(stage, ModelStage) and method != "collect":
        for node_arg in ["subset_id", "param_id"]:
            if len(node_vals := getattr(stage, node_arg + "s")) > 0:
                node_args[node_arg] = node_vals
>>>>>>> b770e848

    task_template = get_task_template(
        tool, resources, stage.name, method, list(node_args.keys())
    )

    if node_args:
        tasks = task_template.create_tasks(
            name=f"{stage.name}_{method}",
            upstream_tasks=upstream_tasks,
            max_attempts=1,
            entrypoint=entrypoint,
            config=config_path,
            **node_args,
        )
    else:
        tasks = [
            task_template.create_task(
                name=f"{stage.name}_{method}",
                upstream_tasks=upstream_tasks,
                max_attempts=1,
                entrypoint=entrypoint,
                config=config_path,
            )
        ]

    if stage.has_submodels and method in stage.collect_after:
        # get task for collect method
        tasks.extend(
            get_stage_tasks(
                tool, resources, stage, "collect", entrypoint, tasks
            )
        )

    return tasks


def get_entrypoint(python: Path | str | None = None) -> str:
    """Get path to python entrypoint.

    All stages methods are called via `onemod.main.evaluate()`.

    Parameters
    ----------
    python : Path or str, optional
        Path to python environment. If None, use sys.executable.
        Default is None.

    Returns
    -------
    str
        Path to python entrypoint.

    """
    return str(Path(python or sys.executable).parent / "onemod")


def get_config_path(stage: Stage) -> str:
    """Get path to pipeline config file.

    Parameters
    ----------
    stage : Stage
        Stage instance.

    Returns
    -------
    str
        Path to pipeline config file.

    """
    return str(stage.dataif.get_path("config"))


def get_node_args(
    stage: Stage, method: Literal["run", "fit", "predict", "collect"]
) -> dict[str, Any]:
    """Get dictionary of subset_id and/or param_id values.

    If stage has submodels and `method` is not 'collect', additional
    args for 'subset_id' and/or 'param_id' are included in the command
    template.

    Parameters
    ----------
    stage : Stage
        Stage instance.
    method : str
        Method being evaluated.

    Returns
    -------
    dict
        Dictionary of subset_id and/or param_id values.

    """
    node_args = {}
    if stage.has_submodels and method != "collect":
        for node_arg in ["subset_id", "param_id"]:
            if len(node_vals := getattr(stage, node_arg + "s")) > 0:
                node_args[node_arg] = node_vals
    return node_args


def get_task_template(
    tool: Tool,
    resources: dict[str, Any],
    stage_name: str,
<<<<<<< HEAD
    method: Literal["run", "fit", "predict", "collect"],
    node_args: list[str],
=======
    method: str,
    node_args: List[str],
>>>>>>> b770e848
) -> TaskTemplate:
    """Get stage task template.

    Parameters
    ----------
    tool : Tool
        Jobmon tool.
    resources : dict
        Dictionary of compute resources.
    stage_name : str
        Stage name.
    method : str
        Name of method being evaluated.
    node_args : list of str
        List including 'subset_id' and/or 'param_id'.

    Returns
    -------
    TaskTemplate
        Stage task template.

    """
    task_template = tool.get_task_template(
        template_name=f"{stage_name}_{method}",
        command_template=get_command_template(stage_name, method, node_args),
        op_args=["entrypoint"],
        task_args=["config"],
        node_args=node_args,
    )

    task_resources = get_task_resources(
        resources, tool.default_cluster_name, stage_name, method
    )
    if task_resources:
        task_template.set_default_compute_resources_from_dict(
            tool.default_cluster_name, task_resources
        )

    return task_template


def get_command_template(
<<<<<<< HEAD
    stage_name: str,
    method: Literal["run", "fit", "predict", "collect"],
    node_args: list[str],
=======
    stage_name: str, method: str, node_args: List[str]
>>>>>>> b770e848
) -> str:
    """Get stage command template.

<<<<<<< HEAD
    All stages methods are called via `onemod.main.evaluate()`. If stage
    has submodels and `method` is not 'collect', additional args for
    'subset_id' and/or 'param_id' are included in the command template.
=======
    for node_arg in node_args:
        command_template += f" --{node_arg} {{{node_arg}}}"

    return command_template


def get_task_resources(
    resources: dict, cluster: str, stage_name: str, method: str
) -> dict | None:
    """Get task-specific resources."""
    task_resources = resources.get("task_template_resources")
    if task_resources is not None:
        stage_resources = task_resources.get(stage_name, {})
        method_resources = task_resources.get(f"{stage_name}_{method}", {})
        if method_resources:
            return stage_resources.get(cluster)
        if stage_resources:
            return method_resources.get(cluster)
        return {
            **stage_resources.get(cluster, {}),
            **method_resources.get(cluster, {}),
        }
    return None


@validate_call
def get_upstream_tasks(
    stage: Stage,
    method: Literal["run", "fit", "predict"],
    stage_dict: dict[str, Stage],
    task_dict: dict[str, List[Task]],
    stages: UniqueList[str] | None = None,
) -> List[Task]:
    """Get upstream stage tasks.
>>>>>>> b770e848

    Parameters
    ----------
    stage_name : str
        Stage name.
    method : str
<<<<<<< HEAD
        Name of method being evaluated.
    node_args : list of str
        List including 'subset_id' and/or 'param_id'.

    Returns
    -------
    str
        Stage command template.
=======
        Name of  method to evaluate.
    stage_dict : dict[str, Stage]
        Dictionary of all upstream pipeline stages.
    task_dict : dict[str, List[Task]]
        Dictionary of all tasks being evaluated.
    stages : UniqueList[str] or None, optional
        Name of all pipeline stages being evaluated.

    Returns
    -------
    List of Task
        Upstream tasks for current stage.
>>>>>>> b770e848

    """
    command_template = (
        "{entrypoint} --config {config}"
        f" --method {method} --stages {stage_name}"
    )

    for node_arg in node_args:
        # add 'subset_id' and/or 'param_id'
        command_template += f" --{node_arg} {{{node_arg}}}"

    return command_template


def get_task_resources(
    resources: dict[str, Any],
    cluster: str,
<<<<<<< HEAD
    stage_name: str,
    method: Literal["run", "fit", "predict", "collect"],
) -> dict[str, Any]:
    """Get task-specific resources.
=======
    resources: Path | str | dict,
    python: Path | str | None = None,
    method: Literal["run", "fit", "predict"] = "run",
    stages: UniqueList[str] | None = None,
) -> None:
    """Evaluate pipeline or stage method with Jobmon.
>>>>>>> b770e848

    Parameters
    ----------
    resources : dict
        Dictionary of compute resources.
    cluster : str
        Cluster name.
<<<<<<< HEAD
    stage_name : str
        Stage name.
    method : str
        Name of method being evaluated.
=======
    resources : Path, str, or dict
        Dictionary of compute resources or path to resources file.
    python : Path, str, or None, optional
        Path to Python environment. If None, use sys.executable.
        Default is None.
    method : str, optional
        Name of method to evalaute. Default is 'run'.
    stages : UniqueList of str or None, optional
        Names of stages to evaluate if `model` is a pipeline instance.
        If None, evaluate entire pipeline. Default is None.
>>>>>>> b770e848

    Returns
    -------
    dict
        Task-specific resources.

    """
    task_resources = resources.get("task_template_resources", {})
    stage_resources = task_resources.get(stage_name, {})
    method_resources = task_resources.get(f"{stage_name}_{method}", {})
    return {
        **stage_resources.get(cluster, {}),
        **method_resources.get(cluster, {}),
    }


def run_workflow(name: str, method: str, tool: Tool, tasks: list[Task]) -> None:
    """Create and run workflow.

    Parameters
    ----------
    name : str
        Pipeline or stage name.
    method : str
        Name of method being evaluated.
    tool : Tool
        Jobmon tool.
    tasks : list of Task
        List of stage tasks.

<<<<<<< HEAD
    """
    workflow = tool.create_workflow(name=f"{name}_{method}")
    workflow.add_tasks(tasks)
    workflow.bind()
    print(f"Starting workflow {workflow.workflow_id}")
    status = workflow.run()
    if status != "D":
        raise ValueError(f"Workflow {workflow.workflow_id} failed")
=======
    # Create tasks
    if isinstance(model, Pipeline):
        tasks = []
        task_dict: dict[str, List[Task]] = {}

        for stage_name in model.get_execution_order(stages):
            stage = model.stages[stage_name]
            if method not in stage.skip:
                upstream_tasks = get_upstream_tasks(
                    stage, method, model.stages, task_dict, stages
                )
                task_dict[stage_name] = get_tasks(
                    tool,
                    resources_dict,
                    stage,
                    method,
                    task_args,
                    upstream_tasks,
                )
                tasks.extend(task_dict[stage_name])
>>>>>>> b770e848
    else:
        print(f"Workflow {workflow.workflow_id} finished")<|MERGE_RESOLUTION|>--- conflicted
+++ resolved
@@ -40,22 +40,15 @@
 
 import sys
 from pathlib import Path
-<<<<<<< HEAD
 from typing import Any, Literal
-=======
-from typing import List, Literal
->>>>>>> b770e848
 
 from jobmon.client.api import Tool
 from jobmon.client.task import Task
 from jobmon.client.task_template import TaskTemplate
 from pydantic import validate_call
 
-<<<<<<< HEAD
 from onemod.backend.utils import check_input, check_method
-=======
 from onemod.dtypes import UniqueList
->>>>>>> b770e848
 from onemod.fsutils.config_loader import ConfigLoader
 from onemod.pipeline import Pipeline
 from onemod.stage import Stage
@@ -68,7 +61,7 @@
     resources: Path | str | dict[str, Any],
     python: Path | str | None = None,
     method: Literal["run", "fit", "predict"] = "run",
-    stages: set[str] | None = None,
+    stages: UniqueList[str] | None = None,
 ) -> None:
     """Evaluate pipeline or stage method with Jobmon.
 
@@ -85,7 +78,7 @@
         Default is None.
     method : str, optional
         Name of method to evalaute. Default is 'run'.
-    stages : set of str or None, optional
+    stages : list of str or None, optional
         Names of stages to evaluate if `model` is a `Pipeline` instance.
         If None, evaluate entire pipeline. Default is None.
 
@@ -152,29 +145,15 @@
     return tool
 
 
-<<<<<<< HEAD
 def get_tasks(
     tool: Tool,
     resources: dict[str, Any],
     model: Pipeline | Stage,
     method: Literal["run", "fit", "predict"],
     python: Path | str | None,
-    stages: set[str] | None,
+    stages: list[str] | None,
 ) -> list[Task]:
     """Get Jobmon tasks.
-=======
-def run_workflow(name: str, tool: Tool, tasks: List[Task]) -> None:
-    """Create and run workflow."""
-    workflow = tool.create_workflow(name=f"{name}")
-    workflow.add_tasks(tasks)
-    workflow.bind()
-    print(f"Starting workflow {workflow.workflow_id}")
-    status = workflow.run()
-    if status != "D":
-        raise ValueError(f"Workflow {workflow.workflow_id} failed")
-    else:
-        print(f"Workflow {workflow.workflow_id} finished")
->>>>>>> b770e848
 
     Parameters
     ----------
@@ -188,7 +167,7 @@
         Name of method to evaluate.
     python : Path, str, or None
         Path to Python environment. If None, use sys.executable.
-    stages : set of str or None
+    stages : list of str or None
         Name of stages to evaluate if `model` is a pipeline instance. If
         None, evaluate entire pipeline.
 
@@ -211,7 +190,7 @@
     pipeline: Pipeline,
     method: Literal["run", "fit", "predict"],
     python: Path | str | None,
-    stages: set[str] | None,
+    stages: list[str] | None,
 ) -> list[Task]:
     """Get pipeline stage tasks.
 
@@ -227,7 +206,7 @@
         Name of method to evaluate.
     python : Path, str, or None
         Path to Python environment. If None, use sys.executable.
-    stages : set of str or None
+    stages : list of str or None
         Name of stages to evaluate if `model` is a pipeline instance. If
         None, evaluate entire pipeline.
 
@@ -259,7 +238,7 @@
     method: Literal["run", "fit", "predict"],
     stage_dict: dict[str, Stage],
     task_dict: dict[str, list[Task]],
-    stages: set[str] | None = None,
+    stages: list[str] | None = None,
 ) -> list[Task]:
     """Get upstream tasks for current stage.
 
@@ -273,7 +252,7 @@
         Dictionary of all pipeline stages.
     task_dict : dict
         Dictionary of all upstream stage tasks.
-    stages : set of str or None, optional
+    stages : list of str or None, optional
         Names of all pipeline stages being evaluated. If None, assume
         all stages are being evaluated.
 
@@ -316,7 +295,6 @@
     tool: Tool,
     resources: dict[str, Any],
     stage: Stage,
-<<<<<<< HEAD
     method: Literal["run", "fit", "predict", "collect"],
     python: Path | str | None,
     upstream_tasks: list[Task] = [],
@@ -351,18 +329,6 @@
     entrypoint = get_entrypoint(python)
     config_path = get_config_path(stage)
     node_args = get_node_args(stage, method)
-=======
-    method: str,
-    task_args: dict[str, str],
-    upstream_tasks: List[Task] = [],
-) -> List[Task]:
-    """Get stage tasks."""
-    node_args = {}
-    if isinstance(stage, ModelStage) and method != "collect":
-        for node_arg in ["subset_id", "param_id"]:
-            if len(node_vals := getattr(stage, node_arg + "s")) > 0:
-                node_args[node_arg] = node_vals
->>>>>>> b770e848
 
     task_template = get_task_template(
         tool, resources, stage.name, method, list(node_args.keys())
@@ -470,13 +436,8 @@
     tool: Tool,
     resources: dict[str, Any],
     stage_name: str,
-<<<<<<< HEAD
     method: Literal["run", "fit", "predict", "collect"],
     node_args: list[str],
-=======
-    method: str,
-    node_args: List[str],
->>>>>>> b770e848
 ) -> TaskTemplate:
     """Get stage task template.
 
@@ -519,63 +480,21 @@
 
 
 def get_command_template(
-<<<<<<< HEAD
     stage_name: str,
     method: Literal["run", "fit", "predict", "collect"],
     node_args: list[str],
-=======
-    stage_name: str, method: str, node_args: List[str]
->>>>>>> b770e848
 ) -> str:
     """Get stage command template.
 
-<<<<<<< HEAD
     All stages methods are called via `onemod.main.evaluate()`. If stage
     has submodels and `method` is not 'collect', additional args for
     'subset_id' and/or 'param_id' are included in the command template.
-=======
-    for node_arg in node_args:
-        command_template += f" --{node_arg} {{{node_arg}}}"
-
-    return command_template
-
-
-def get_task_resources(
-    resources: dict, cluster: str, stage_name: str, method: str
-) -> dict | None:
-    """Get task-specific resources."""
-    task_resources = resources.get("task_template_resources")
-    if task_resources is not None:
-        stage_resources = task_resources.get(stage_name, {})
-        method_resources = task_resources.get(f"{stage_name}_{method}", {})
-        if method_resources:
-            return stage_resources.get(cluster)
-        if stage_resources:
-            return method_resources.get(cluster)
-        return {
-            **stage_resources.get(cluster, {}),
-            **method_resources.get(cluster, {}),
-        }
-    return None
-
-
-@validate_call
-def get_upstream_tasks(
-    stage: Stage,
-    method: Literal["run", "fit", "predict"],
-    stage_dict: dict[str, Stage],
-    task_dict: dict[str, List[Task]],
-    stages: UniqueList[str] | None = None,
-) -> List[Task]:
-    """Get upstream stage tasks.
->>>>>>> b770e848
 
     Parameters
     ----------
     stage_name : str
         Stage name.
     method : str
-<<<<<<< HEAD
         Name of method being evaluated.
     node_args : list of str
         List including 'subset_id' and/or 'param_id'.
@@ -584,20 +503,6 @@
     -------
     str
         Stage command template.
-=======
-        Name of  method to evaluate.
-    stage_dict : dict[str, Stage]
-        Dictionary of all upstream pipeline stages.
-    task_dict : dict[str, List[Task]]
-        Dictionary of all tasks being evaluated.
-    stages : UniqueList[str] or None, optional
-        Name of all pipeline stages being evaluated.
-
-    Returns
-    -------
-    List of Task
-        Upstream tasks for current stage.
->>>>>>> b770e848
 
     """
     command_template = (
@@ -615,19 +520,10 @@
 def get_task_resources(
     resources: dict[str, Any],
     cluster: str,
-<<<<<<< HEAD
     stage_name: str,
     method: Literal["run", "fit", "predict", "collect"],
 ) -> dict[str, Any]:
     """Get task-specific resources.
-=======
-    resources: Path | str | dict,
-    python: Path | str | None = None,
-    method: Literal["run", "fit", "predict"] = "run",
-    stages: UniqueList[str] | None = None,
-) -> None:
-    """Evaluate pipeline or stage method with Jobmon.
->>>>>>> b770e848
 
     Parameters
     ----------
@@ -635,23 +531,10 @@
         Dictionary of compute resources.
     cluster : str
         Cluster name.
-<<<<<<< HEAD
     stage_name : str
         Stage name.
     method : str
         Name of method being evaluated.
-=======
-    resources : Path, str, or dict
-        Dictionary of compute resources or path to resources file.
-    python : Path, str, or None, optional
-        Path to Python environment. If None, use sys.executable.
-        Default is None.
-    method : str, optional
-        Name of method to evalaute. Default is 'run'.
-    stages : UniqueList of str or None, optional
-        Names of stages to evaluate if `model` is a pipeline instance.
-        If None, evaluate entire pipeline. Default is None.
->>>>>>> b770e848
 
     Returns
     -------
@@ -682,7 +565,6 @@
     tasks : list of Task
         List of stage tasks.
 
-<<<<<<< HEAD
     """
     workflow = tool.create_workflow(name=f"{name}_{method}")
     workflow.add_tasks(tasks)
@@ -691,27 +573,5 @@
     status = workflow.run()
     if status != "D":
         raise ValueError(f"Workflow {workflow.workflow_id} failed")
-=======
-    # Create tasks
-    if isinstance(model, Pipeline):
-        tasks = []
-        task_dict: dict[str, List[Task]] = {}
-
-        for stage_name in model.get_execution_order(stages):
-            stage = model.stages[stage_name]
-            if method not in stage.skip:
-                upstream_tasks = get_upstream_tasks(
-                    stage, method, model.stages, task_dict, stages
-                )
-                task_dict[stage_name] = get_tasks(
-                    tool,
-                    resources_dict,
-                    stage,
-                    method,
-                    task_args,
-                    upstream_tasks,
-                )
-                tasks.extend(task_dict[stage_name])
->>>>>>> b770e848
     else:
         print(f"Workflow {workflow.workflow_id} finished")
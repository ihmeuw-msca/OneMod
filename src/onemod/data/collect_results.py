"""Collect onemod stage submodel results."""
from warnings import warn
<<<<<<< HEAD
import numpy as np
from pplkit.data.interface import DataInterface
=======
>>>>>>> c5987259

import fire
from loguru import logger
import matplotlib.pyplot as plt
import pandas as pd
from pplkit.data.interface import DataInterface

<<<<<<< HEAD
from onemod.modeling.metric import Metric
from onemod.schema.config import ParentConfiguration
from onemod.utils import (
=======
from onemod.schema.models.onemod_config import OneModConfig
from onemod.utils import (
    get_handle,
>>>>>>> c5987259
    get_rover_covsel_submodels,
    get_swimr_submodels,
    get_weave_submodels,
)


def _get_rover_covsel_summaries(dataif: DataInterface) -> pd.DataFrame:
    submodel_ids = get_rover_covsel_submodels(dataif.experiment)
    summaries = []
    for submodel_id in submodel_ids:
        summary = dataif.load_rover_covsel(f"submodels/{submodel_id}/summary.csv")
        summary["submodel_id"] = submodel_id
        summaries.append(summary)
    summaries = pd.concat(summaries, axis=0)

    # Merge with the existing subsets
    subsets = dataif.load_rover_covsel("subsets.csv")
    subsets["submodel_id"] = [f"subset{i}" for i in subsets["subset_id"]]
    summaries = summaries.merge(
        subsets.drop("subset_id", axis=1), on="submodel_id", how="left"
    )
    return summaries


def _get_selected_covs(dataif: DataInterface) -> list[str]:
    summaries = _get_rover_covsel_summaries(dataif)
    selected_covs = (
        summaries.groupby("cov")["significant"]
        .mean()
        .reset_index()
        .query("significant >= 0.5")["cov"]
        .tolist()
    )
    logger.info(f"Selected covariates: {selected_covs}")
    return selected_covs


def _plot_rover_covsel_results(
    dataif: DataInterface, summaries: pd.DataFrame, covs: list[str] | None = None
) -> plt.Figure:
    """TODO: We hard-coded that the submodels for rover_covsel model are vary
    across age groups and use age mid as x axis of the plot.
    """

    logger.info("Plotting coefficient magnitudes by age.")
    settings = OneModConfig(**dataif.load_settings())

    # add age_mid to summary
    df_age = dataif.load(
        settings.input_path, columns=["age_group_id", "age_mid"]
    ).drop_duplicates()

    summaries = summaries.merge(df_age, on="age_group_id", how="left")
    df_covs = summaries.groupby("cov")
    covs = covs or list(df_covs.groups.keys())
    logger.info(
        f"Starting to plot for {len(covs)} groups of data of size {df_age.shape}"
    )

    fig, ax = plt.subplots(len(covs), 1, figsize=(8, 2 * len(covs)))
    for i, cov in enumerate(covs):
        df_cov = df_covs.get_group(cov)
        if i % 5 == 0:
            logger.info(f"Plotting for group {i}")
        ax[i].errorbar(
            df_cov["age_mid"],
            df_cov["coef"],
            yerr=1.96 * df_cov["coef_sd"],
            fmt="o-",
            alpha=0.5,
            label="rover_covsel",
        )
        ax[i].set_ylabel(cov)
        ax[i].axhline(0.0, linestyle="--")

    logger.info("Completed plotting of rover results.")
    return fig


def _plot_regmod_smooth_results(
    dataif: DataInterface, summaries: pd.DataFrame
) -> plt.Figure | None:
    """TODO: same with _plot_rover_covsel_results"""
    selected_covs = dataif.load_rover_covsel("selected_covs.yaml")
    if not selected_covs:
        warn("There are no covariates selected, skip `plot_regmod_smooth_results`")
        return None

    df_coef = (
        dataif.load_regmod_smooth("coef.csv")
        .query("dim == 'age_mid'")
        .rename(columns={"dim_val": "age_mid"})
    )
    df_covs = df_coef.groupby("cov")

    fig = _plot_rover_covsel_results(dataif, summaries, covs=selected_covs)
    logger.info(f"Plotting smoothed covariates for {len(selected_covs)} covariates.")
    for ax, cov in zip(fig.axes, selected_covs):
        df_cov = df_covs.get_group(cov)
        ax.errorbar(
            df_cov["age_mid"],
            df_cov["coef"],
            yerr=1.96 * df_cov["coef_sd"],
            fmt="o-",
            alpha=0.5,
            label="regmod_smooth",
        )
        ax.legend(fontsize="xx-small")
    return fig


def collect_rover_covsel_results(experiment_dir: str) -> None:
    """Collect rover covariate selection results. Process all the significant
    covariates for each sub group. If a covaraite is significant across more
    than half of the subgroups if will be selected.

    This step will save ``selected_covs.yaml`` with a list of selected
    covariates in the rover results folder.
    """
    dataif, _ = get_handle(experiment_dir)

    selected_covs = _get_selected_covs(dataif)
    dataif.dump_rover_covsel(selected_covs, "selected_covs.yaml")

    # Concatenate summaries and save
    logger.info("Saving concatenated rover coefficient summaries.")
    summaries = _get_rover_covsel_summaries(dataif)
    dataif.dump_rover_covsel(summaries, "summaries.csv")

    fig = _plot_rover_covsel_results(dataif, summaries)
    fig.savefig(dataif.rover_covsel / "coef.pdf", bbox_inches="tight")


def collect_regmod_smooth_results(experiment_dir: str) -> None:
    """This step is used for creating diagnostics."""
    dataif, _ = get_handle(experiment_dir)
    summaries = _get_rover_covsel_summaries(dataif)
    fig = _plot_regmod_smooth_results(dataif, summaries)
    if fig is not None:
        fig.savefig(dataif.regmod_smooth / "smooth_coef.pdf", bbox_inches="tight")

    # Generate RMSE
    # TODO: Add metric type key to config, for now use default of rmse
    rmse_df = _summarize_rmse(dataif, stage='regmod_smooth')
    rmse_df = rmse_df.to_frame(name="rmse").reset_index(names='test')
    dataif.dump_regmod_smooth(rmse_df, "rmse.csv")


def _summarize_rmse(
    dataif: DataInterface, stage: str, metric_type: str = "rmse"
) -> pd.DataFrame:
    """Compare in and out of sample RMSE for a given stage."""
    settings = ParentConfiguration(**dataif.load_settings())

    load_func = getattr(dataif, f"load_{stage}")
    predictions = load_func("predictions.parquet",
                            columns=[*settings.col_id, settings.col_pred, settings.col_obs, settings.col_test])

    # apply filters
    for id_col in settings.col_id:
        if hasattr(settings, id_col):
            predictions = predictions.loc[predictions[id_col].isin(settings[id_col])]

    if settings.truth_set:
        truth_set = dataif.load(settings.truth_set, columns=[*settings.col_id, settings.truth_column])
        predictions = pd.merge(
            left=predictions, right=truth_set, on=settings.col_id, how="left"
        )

    # Fill NA's in test column
    predictions[settings.col_test].fillna(1, inplace=True)

    # Calculate in and outsample RMSE
    metric = Metric(metric_type)
    observation_column = settings.truth_column if settings.truth_set else settings.col_obs

    rmse = metric(
        df=predictions,
        obs=observation_column,
        pred=settings.col_pred,
        by=settings.col_test,
    )
    return rmse


def collect_swimr_results(experiment_dir: str) -> None:
    """Collect swimr submodel results."""
    dataif, settings = get_handle(experiment_dir)

    submodel_ids = get_swimr_submodels(experiment_dir)
    for holdout_id in settings.col_holdout + ["full"]:
        df_list = []
        for submodel_id in [
            submodel_id
            for submodel_id in submodel_ids
            if submodel_id.split("_")[3] == holdout_id
        ]:
            df_list.append(
                dataif.load_swimr(
                    f"submodels/{submodel_id}/predictions.parquet"
                ).astype({"param_id": str})
            )
        df_pred = pd.pivot(
            data=pd.concat(df_list, ignore_index=True),
            index=settings.col_id,
            columns=["model_id", "param_id"],
            values=["residual", settings.col_pred],
        )
        if holdout_id == "full":
            dataif.dump_swimr(df_pred, "predictions.parquet")
        else:
            dataif.dump_swimr(df_pred, f"predictions_{holdout_id}.parquet")


def collect_weave_results(experiment_dir: str) -> None:
    """Collect weave submodel results."""
    dataif, settings = get_handle(experiment_dir)

    submodel_ids = get_weave_submodels(experiment_dir)
    for holdout_id in settings.col_holdout + ["full"]:
        df_pred = pd.concat(
            [
                dataif.load_weave(f"submodels/{submodel_id}.parquet").astype(
                    {"param_id": str}
                )
                for submodel_id in submodel_ids
                if submodel_id.split("_")[3] == holdout_id
            ],
            ignore_index=True,
        )
        df_pred = pd.pivot(
            data=df_pred,
            index=settings["col_id"],
            columns=["model_id", "param_id"],
            values=["residual", settings.col_pred],
        )
        if holdout_id == "full":
            dataif.dump_weave(df_pred, "predictions.parquet")
        else:
            dataif.dump_weave(df_pred, f"predictions_{holdout_id}.parquet")


def main() -> None:
    fire.Fire(
        {
            "rover_covsel": collect_rover_covsel_results,
            "regmod_smooth": collect_regmod_smooth_results,
            "swimr": collect_swimr_results,
            "weave": collect_weave_results,
        }
    )<|MERGE_RESOLUTION|>--- conflicted
+++ resolved
@@ -1,10 +1,5 @@
 """Collect onemod stage submodel results."""
 from warnings import warn
-<<<<<<< HEAD
-import numpy as np
-from pplkit.data.interface import DataInterface
-=======
->>>>>>> c5987259
 
 import fire
 from loguru import logger
@@ -12,15 +7,10 @@
 import pandas as pd
 from pplkit.data.interface import DataInterface
 
-<<<<<<< HEAD
 from onemod.modeling.metric import Metric
-from onemod.schema.config import ParentConfiguration
-from onemod.utils import (
-=======
 from onemod.schema.models.onemod_config import OneModConfig
 from onemod.utils import (
     get_handle,
->>>>>>> c5987259
     get_rover_covsel_submodels,
     get_swimr_submodels,
     get_weave_submodels,

from pydantic import Field

from onemod.schema.models.base import ParametrizedBaseModel


class RegmodModelInit(ParametrizedBaseModel):
    mtype: str = Field("", alias="model_type")
    dims: list[dict] = []
    var_groups: list[dict] = []
    weights: str

    coef_bounds: dict[str, list[float]] = {}
<<<<<<< HEAD
    lam: float = 0.0
=======
    lam: float = Field(0.0, alias="lambda")
>>>>>>> 3747cb7e


class RegmodSmoothConfiguration(ParametrizedBaseModel):
    max_attempts: int = 3
    groupby: list[str] = []
    fit_args: dict = {}

    model: RegmodModelInit

<<<<<<< HEAD
    def inherit(self):
        super().inherit(keys=['mtype', 'groupby', 'max_attempts', 'max_batch'])
=======
    def inherit(self) -> None:
        super().inherit(keys=["model_type", "groupby", "max_attempts", "max_batch"])
>>>>>>> 3747cb7e
<|MERGE_RESOLUTION|>--- conflicted
+++ resolved
@@ -10,11 +10,7 @@
     weights: str
 
     coef_bounds: dict[str, list[float]] = {}
-<<<<<<< HEAD
     lam: float = 0.0
-=======
-    lam: float = Field(0.0, alias="lambda")
->>>>>>> 3747cb7e
 
 
 class RegmodSmoothConfiguration(ParametrizedBaseModel):
@@ -24,10 +20,5 @@
 
     model: RegmodModelInit
 
-<<<<<<< HEAD
-    def inherit(self):
-        super().inherit(keys=['mtype', 'groupby', 'max_attempts', 'max_batch'])
-=======
     def inherit(self) -> None:
-        super().inherit(keys=["model_type", "groupby", "max_attempts", "max_batch"])
->>>>>>> 3747cb7e
+        super().inherit(keys=['mtype', 'groupby', 'max_attempts', 'max_batch'])
import pandas as pd
from pydantic import BaseModel, ValidationError

from onemod.utils import get_handle


def validate_config(
    stages: list[str],
    directory: str,
    config: ParentConfiguration | None = None,
) -> None:
    """Validate the configuration file according to the expected schema.

    Either a configuration or a directory to load that configuration from must be provided.
    """

<<<<<<< HEAD
    dataif = get_data_interface(directory)

    if not config:

        settings = dataif.load_settings()

        # Validation error raised if config fails
        config = ParentConfiguration(**settings)
=======
    dataif, config = get_handle(directory)
>>>>>>> 88a9698d

    # Validate against the dataset
    dataset = dataif.load(config.input_path)
    errors = []

    if "rover_covsel" in stages:
        rover_errors = validate_rover_config(config, dataset)
        errors.extend(rover_errors)

    if "regmod_smooth" in stages:
        regmod_errors = validate_regmod_config(config, dataset)
        errors.extend(regmod_errors)

    if "weave" in stages:
        weave_errors = validate_weave_config(config, dataset)
        errors.extend(weave_errors)

    if "swimr" in stages:
        swimr_errors = validate_swimr_config(config, dataset)
        errors.extend(swimr_errors)

    if "ensemble" in stages:
        ensemble_errors = validate_ensemble_config(config, dataset)
        errors.extend(ensemble_errors)

    if any(errors):
        raise ValidationError(f"Following errors were raised: {errors}")


def validate_rover_config(config: BaseModel, dataset: pd.DataFrame) -> list[str]:
    return []  # TODO


def validate_regmod_config(config: BaseModel, dataset: pd.DataFrame) -> list[str]:
    return []  # TODO


def validate_weave_config(config: BaseModel, dataset: pd.DataFrame) -> list[str]:
    return []  # TODO


def validate_swimr_config(config: BaseModel, dataset: pd.DataFrame) -> list[str]:
    return []  # TODO


def validate_ensemble_config(config: BaseModel, dataset: pd.DataFrame) -> list[str]:
    return []  # TODO<|MERGE_RESOLUTION|>--- conflicted
+++ resolved
@@ -1,31 +1,24 @@
 import pandas as pd
 from pydantic import BaseModel, ValidationError
 
+from onemod.schema.models.onemod_config import OneModConfig
 from onemod.utils import get_handle
 
 
 def validate_config(
     stages: list[str],
     directory: str,
-    config: ParentConfiguration | None = None,
+    config: OneModConfig | None = None,
 ) -> None:
     """Validate the configuration file according to the expected schema.
 
     Either a configuration or a directory to load that configuration from must be provided.
     """
 
-<<<<<<< HEAD
-    dataif = get_data_interface(directory)
+    dataif, settings = get_handle(directory)
 
     if not config:
-
-        settings = dataif.load_settings()
-
-        # Validation error raised if config fails
-        config = ParentConfiguration(**settings)
-=======
-    dataif, config = get_handle(directory)
->>>>>>> 88a9698d
+        config = settings
 
     # Validate against the dataset
     dataset = dataif.load(config.input_path)

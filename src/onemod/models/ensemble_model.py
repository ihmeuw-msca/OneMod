"""Run ensemble model."""
from pathlib import Path
from typing import Any, Optional, Union

import fire
import numpy as np
import pandas as pd

from onemod.utils import as_list, get_ensemble_input, load_settings, Subsets


def get_predictions(
    experiment_dir: Union[Path, str], holdout_id: Any, col_pred: str
) -> pd.DataFrame:
    """Load available smoother predictions.

    Parameters
    ----------
    experiment_dir : Union[Path, str]
        Path to the experiment directory.
    holdout_id : Any
        Holdout ID for which predictions are requested.
    col_pred : str
        Column name for the prediction values.

    Returns
    -------
    pd.DataFrame
        Dataframe containing the available smoother predictions.

    Raises
    ------
    FileNotFoundError
        If smoother results do not exist.

    """
    holdout_id = str(holdout_id)
    experiment_dir = Path(experiment_dir)
    if holdout_id == "full":
        swimr_path = Path(experiment_dir / "results" / "swimr" / "predictions.parquet")
        weave_path = Path(experiment_dir / "results" / "weave" / "predictions.parquet")
    else:
        swimr_path = Path(
            experiment_dir / "results" / "swimr" / f"predictions_{holdout_id}.parquet"
        )
        weave_path = Path(
            experiment_dir / "results" / "weave" / f"predictions_{holdout_id}.parquet"
        )
    if swimr_path.exists() and weave_path.exists():
        df_smoother = pd.merge(
            left=pd.concat(
                [pd.read_parquet(swimr_path)[col_pred]], axis=1, keys=["swimr"]
            ),
            right=pd.concat(
                [pd.read_parquet(weave_path)[col_pred]], axis=1, keys=["weave"]
            ),
            left_index=True,
            right_index=True,
        )
    elif swimr_path.exists():
        df_smoother = pd.concat(
            [pd.read_parquet(swimr_path)[col_pred]], axis=1, keys=["swimr"]
        )
    elif weave_path.exists():
        df_smoother = pd.concat(
            [pd.read_parquet(weave_path)[col_pred]], axis=1, keys=["weave"]
        )
    else:
        raise FileNotFoundError("Smoother results do not exist")
    # df_smoother is always a multi-indexed dataframe, so df_smoother.columns is always a
    # MultiIndex object instead of an Index object.
    # If the dataframe is single-indexed the below line will raise an error.
    df_smoother.columns.rename("smoother_id", level=0, inplace=True)  # type: ignore
    return df_smoother


def get_performance(
    row: pd.Series,
    df_holdout: pd.DataFrame,
    subsets: Optional[Subsets],
    metric: str,
    col_obs: str,
) -> float:
    """Get smoother performance.

    Parameters
    ----------
    row : pd.Series
        Row containing the subset details.
    df_holdout : pd.DataFrame
        Dataframe containing the holdout data.
    subsets : Optional[Subsets]
        Subsets object containing the subset data.
    metric : str
        Performance metric to be used (e.g., "rmse").
    col_obs : str
        Column name for the observed values.

    Returns
    -------
    float
        Smoother performance metric.

    Raises
    ------
    ValueError
        If an invalid performance metric is provided.

    """
    df_holdout = df_holdout[df_holdout[row["holdout_id"]] == 1]
    if subsets is not None:
        df_holdout = subsets.filter_subset(df_holdout, row["subset_id"])
    if metric == "rmse":
        return np.sqrt(np.mean((df_holdout[col_obs] - df_holdout[tuple(row[:3])]) ** 2))
    raise ValueError(f"Invalid performance metric: {metric}")


def get_weights(
    df_performance: pd.DataFrame,
    subsets: Optional[Subsets],
    metric: str,
    score: str,
    top_pct_score: float = 0.0,
    top_pct_model: float = 0.0,
    psi: float = 0.0,
) -> pd.Series:
    """Get smoother weights.

    Parameters
    ----------
    df_performance : pd.DataFrame
        Dataframe containing smoother performance metrics.
    subsets : Optional[Subsets]
        Subsets object containing the subset data.
    metric : str
        Performance metric to be used for weighting (e.g., "rmse_mean").
    score : str
        Weighting score to be used (e.g., "avg", "rover", "codem", "best").
    top_pct_score : float, optional
        Percentage of top scores to be used for weighting, by default 0.
    top_pct_model : float, optional
        Percentage of top models to be used for weighting, by default 0.
    psi : float, optional
        Smoothing parameter for codem score, by default 0.

    Returns
    -------
    pd.Series
        Smoother weights.

    Raises
    ------
    ValueError
        If an invalid weight score is provided.

    """
    if subsets is None:
        return get_subset_weights(
            df_performance[metric + "_mean"],
            score,
            top_pct_score,
            top_pct_model,
            psi,
        )
    for subset_id in subsets.get_subset_ids():
        subset_idx = pd.IndexSlice[:, :, :, subset_id]
        df_performance.loc[subset_idx, "weight"] = get_subset_weights(
            df_performance.loc[subset_idx, metric + "_mean"],
            score,
            top_pct_score,
            top_pct_model,
            psi,
        )
    return df_performance["weight"]


def get_subset_weights(
    performance: pd.Series,
    score: str,
    top_pct_score: float = 0.0,
    top_pct_model: float = 0.0,
    psi: float = 0.0,
) -> pd.Series:
    """Get subset weights.

    This function calculates subset weights based on the given scoring method.

    Parameters
    ----------
    performance : pd.Series
        Series containing performance scores for each subset.
    score : str
        Scoring method to be used for computing weights. Available options are:
            - "avg": Assigns equal weights to all subsets.
            - "rover": Uses the ROVER (Rank-Ordered Vote Evaluation Results) method.
            - "codem": Uses the CODEm (Consistent Over Different Experiments) method.
            - "best": Assigns all weight to the subset with the best performance score.
    top_pct_score : float, optional
        The percentage of top-performing scores to be used for weighting (used only for
        "rover" score), by default 0.0.
    top_pct_model : float, optional
        The percentage of top models to be used for weighting (used only for "rover" score),
        by default 0.0.
    psi : float, optional
        Smoothing parameter for CODEm score (used only for "codem" score), by default 0.0.

    Returns
    -------
    pd.Series
        Series containing the subset weights.

    Raises
    ------
    ValueError
        If an invalid scoring method is provided.

    """
    if score == "avg":
        avg_scores = performance.copy()
        avg_scores[:] = 1
        return avg_scores / avg_scores.sum()
    if score == "rover":
        rover_scores = np.exp(-performance)
        argsort = np.argsort(rover_scores)[::-1]
        indices = rover_scores >= rover_scores[argsort[0]] * (1 - top_pct_score)
        num_learners = int(np.floor(len(rover_scores)) * top_pct_model) + 1
        indices[argsort[num_learners:]] = False
        rover_scores[~indices] = 0.0
        return rover_scores / rover_scores.sum()
    if score == "codem":
        ranks = np.argsort(np.argsort(performance))
        codem_scores = psi ** (len(performance) - ranks)
        return codem_scores / codem_scores.sum()
    if score == "best":
        best_scores = performance.copy()
        argsort = np.argsort(best_scores)
        best_scores[argsort[0]] = 1.0
        best_scores[argsort[1:]] = 0.0
        return best_scores
    raise ValueError(f"Invalid weight score: {score}")


<<<<<<< HEAD
def ensemble_model(experiment_dir: Union[Path, str], *args: Any) -> None:
    """Run ensemble model on smoother predictions.

    Parameters
    ----------
    experiment_dir : Union[Path, str]
        Path to the experiment directory.

    """
=======
def ensemble_model(experiment_dir: Union[Path, str], *args: Any, **kwargs: Any) -> None:
    """Run ensemble model on smoother predictions."""
>>>>>>> 82558c25
    experiment_dir = Path(experiment_dir)
    ensemble_dir = experiment_dir / "results" / "ensemble"
    settings = load_settings(experiment_dir / "config" / "settings.yml")
    subsets = Subsets(
        "ensemble",
        settings["ensemble"],
        subsets=pd.read_csv(ensemble_dir / "subsets.csv"),
    )

    # Load input data and smoother predictions
    df_input = get_ensemble_input(settings)
    df_full = get_predictions(experiment_dir, "full", settings["col_pred"])

    # Get smoother out-of-sample performance by holdout set
    df_performance = pd.merge(
        left=df_full.columns.to_frame(index=False),
        right=pd.Series(as_list(settings["col_holdout"]), name="holdout_id"),
        how="cross",
    )
    if "groupby" in settings["ensemble"]:
        df_performance = df_performance.merge(
            right=pd.Series(subsets.get_subset_ids(), name="subset_id"),
            how="cross",
        )
    df_list = []
    for holdout_id, df in df_performance.groupby("holdout_id"):
        # TODO: Handle warnings from 1 level left frame, 3 level right frame
        df_holdout = pd.merge(
            left=df_input,
            right=get_predictions(experiment_dir, holdout_id, settings["col_pred"]),
            on=settings["col_id"],
        )
        df[settings["ensemble"]["metric"]] = df.apply(
            lambda row: get_performance(
                row,
                df_holdout,
                subsets,
                settings["ensemble"]["metric"],
                settings["col_obs"],
            ),
            axis=1,
        )
        df_list.append(df)

    # Get smoother weights
    columns = ["smoother_id", "model_id", "param_id"]
    if "groupby" in settings["ensemble"]:
        columns += ["subset_id"]

    metric = settings["ensemble"]["metric"]
    full_df = pd.concat(df_list)
    mean = full_df.groupby(columns).mean(numeric_only=True).rename({metric: f"{metric}_mean"}, axis=1)
    std = full_df.groupby(columns).std(numeric_only=True).rename({metric: f"{metric}_std"}, axis=1)
    df_performance = pd.concat([mean, std], axis=1)
    if settings["ensemble"]["score"] == "avg":
        df_performance["weight"] = get_weights(
            df_performance,
            subsets,
            settings["ensemble"]["metric"],
            settings["ensemble"]["score"],
        )
    else:
        df_performance["weight"] = get_weights(
            df_performance,
            subsets,
            metric,
            settings["ensemble"]["score"],
            settings["ensemble"]["top_pct_score"],
            settings["ensemble"]["top_pct_model"],
        )
    df_performance.T.to_csv(ensemble_dir / "performance.csv")

    # Get ensemble predictions
    if "groupby" in settings["ensemble"]:
        df_list = []
        for subset_id in subsets.get_subset_ids():
            indices = [
                tuple(index)
                for index in subsets.filter_subset(df_input, subset_id)[
                    as_list(settings["col_id"])
                ].values
            ]
            df_subset = df_full.loc[indices]
            df_list.append(
                (df_subset * df_performance["weight"][:, :, :, subset_id])
                .T.sum()
                .reset_index()
                .rename(columns={0: settings["col_pred"]})
            )
        df_pred = pd.concat(df_list)
    else:
        df_pred = (
            (df_full * df_performance.loc["weight"])
            .T.sum()
            .reset_index()
            .rename(columns={0: settings["col_pred"]})
        )
    df_pred.to_parquet(ensemble_dir / "predictions.parquet")


def main() -> None:
    """Main entry point of the module.

    This function uses the Fire library to allow the rover_model function to be
    invoked from the command line.
    """
    fire.Fire(ensemble_model)<|MERGE_RESOLUTION|>--- conflicted
+++ resolved
@@ -240,8 +240,7 @@
     raise ValueError(f"Invalid weight score: {score}")
 
 
-<<<<<<< HEAD
-def ensemble_model(experiment_dir: Union[Path, str], *args: Any) -> None:
+def ensemble_model(experiment_dir: Union[Path, str], *args: Any, **kwargs: Any) -> None:
     """Run ensemble model on smoother predictions.
 
     Parameters
@@ -250,10 +249,6 @@
         Path to the experiment directory.
 
     """
-=======
-def ensemble_model(experiment_dir: Union[Path, str], *args: Any, **kwargs: Any) -> None:
-    """Run ensemble model on smoother predictions."""
->>>>>>> 82558c25
     experiment_dir = Path(experiment_dir)
     ensemble_dir = experiment_dir / "results" / "ensemble"
     settings = load_settings(experiment_dir / "config" / "settings.yml")

"""Run ensemble model."""
from functools import reduce
from pathlib import Path
<<<<<<< HEAD
from typing import Any, Optional, Union
=======
from typing import Any, Optional
>>>>>>> 90ca7f9d

import warnings

import fire
import numpy as np
import pandas as pd

from onemod.modeling.metric import Metric
from onemod.utils import as_list, get_data_interface, get_ensemble_input, Subsets


def get_predictions(
    experiment_dir: str, holdout_id: Any, col_pred: str
) -> pd.DataFrame:
    """Load available smoother predictions.

    Parameters
    ----------
    experiment_dir
        Path to the experiment directory.
    holdout_id
        Holdout ID for which predictions are requested.
    col_pred
        Column name for the prediction values.

    Returns
    -------
    pd.DataFrame
        Dataframe containing the available smoother predictions.

    Raises
    ------
    FileNotFoundError
        If smoother results do not exist.

    """
    holdout_id = str(holdout_id)
    experiment_dir = Path(experiment_dir)

    dataif = get_data_interface(experiment_dir)
    if holdout_id == "full":
        swimr_file = "predictions.parquet"
        weave_file = "predictions.parquet"
    else:
        swimr_file = f"predictions_{holdout_id}.parquet"
        weave_file = f"predictions_{holdout_id}.parquet"

    try:
        df_smoother = dataif.load_weave(weave_file)
        # Use concat to add a level to the column multi-index
        df_smoother = pd.concat([df_smoother[col_pred]], axis=1, keys="weave")
    except FileNotFoundError:
        # No weave smoother results, initialize empty df
        warnings.warn("No weave predictions found for ensemble stage.")
        df_smoother = pd.DataFrame()

    try:
        swimr_df = dataif.load_swimr(swimr_file)
        swimr_df = pd.concat([swimr_df[col_pred]], axis=1, keys="swimr")
        if df_smoother.empty:
            df_smoother = swimr_df
        else:
            df_smoother = pd.merge(
                df_smoother, swimr_df, left_index=True, right_index=True
            )
    except FileNotFoundError:
        warnings.warn("No swimr predictions found for ensemble stage.")

    if df_smoother.empty:
        raise FileNotFoundError("Smoother results do not exist")
    # df_smoother is always a multi-indexed dataframe, so df_smoother.columns is always a
    # MultiIndex object instead of an Index object.
    # If the dataframe is single-indexed the below line will raise an error.
    df_smoother.columns.rename("smoother_id", level=0, inplace=True)  # type: ignore
    return df_smoother


def get_performance(
    row: pd.Series,
    df_holdout: pd.DataFrame,
    subsets: Optional[Subsets],
    metric: str,
    col_obs: str,
    **kwargs,
) -> float:
    """Get smoother performance.

    Parameters
    ----------
    row : pd.Series
        Row containing the subset details.
    df_holdout : pd.DataFrame
        Dataframe containing the holdout data.
    subsets : Optional[Subsets]
        Subsets object containing the subset data.
    metric : str
        Performance metric to be used (e.g., "rmse").
    col_obs : str
        Column name for the observed values.

    Returns
    -------
    float
        Smoother performance metric.

    Raises
    ------
    ValueError
        If an invalid performance metric is provided.

    """
    df_holdout = df_holdout[
        (df_holdout[row["holdout_id"]] == 1)
        & (df_holdout["param_id"] == row["param_id"])
    ]
    if subsets is not None:
        df_holdout = subsets.filter_subset(df_holdout, row["subset_id"])

    metric = Metric(metric)
    return metric(df_holdout, col_obs, row.model_id, **kwargs)


def get_weights(
    df_performance: pd.DataFrame,
    subsets: Optional[Subsets],
    metric: str,
    score: str,
    top_pct_score: float = 0.0,
    top_pct_model: float = 0.0,
    psi: float = 0.0,
) -> pd.Series:
    """Get smoother weights.

    Parameters
    ----------
    df_performance : pd.DataFrame
        Dataframe containing smoother performance metrics.
    subsets : Optional[Subsets]
        Subsets object containing the subset data.
    metric : str
        Performance metric to be used for weighting (e.g., "rmse_mean").
    score : str
        Weighting score to be used (e.g., "avg", "rover", "codem", "best").
    top_pct_score : float, optional
        Percentage of top scores to be used for weighting, by default 0.
    top_pct_model : float, optional
        Percentage of top models to be used for weighting, by default 0.
    psi : float, optional
        Smoothing parameter for codem score, by default 0.

    Returns
    -------
    pd.Series
        Smoother weights.

    Raises
    ------
    ValueError
        If an invalid weight score is provided.

    """
    if subsets is None:
        return get_subset_weights(
            df_performance[metric + "_mean"],
            score,
            top_pct_score,
            top_pct_model,
            psi,
        )
    for subset_id in subsets.get_subset_ids():
        subset_idx = pd.IndexSlice[:, :, :, subset_id]
        df_performance.loc[subset_idx, "weight"] = get_subset_weights(
            df_performance.loc[subset_idx, metric + "_mean"],
            score,
            top_pct_score,
            top_pct_model,
            psi,
        )
    return df_performance["weight"]


def get_subset_weights(
    performance: pd.Series,
    score: str,
    top_pct_score: float = 0.0,
    top_pct_model: float = 0.0,
    psi: float = 0.0,
) -> pd.Series:
    """Get subset weights.

    This function calculates subset weights based on the given scoring method.

    Parameters
    ----------
    performance : pd.Series
        Series containing performance scores for each subset.
    score : str
        Scoring method to be used for computing weights. Available options are:
            - "avg": Assigns equal weights to all subsets.
            - "rover": Uses the ROVER (Rank-Ordered Vote Evaluation Results) method.
            - "codem": Uses the CODEm (Consistent Over Different Experiments) method.
            - "best": Assigns all weight to the subset with the best performance score.
    top_pct_score : float, optional
        The percentage of top-performing scores to be used for weighting (used only for
        "rover" score), by default 0.0.
    top_pct_model : float, optional
        The percentage of top models to be used for weighting (used only for "rover" score),
        by default 0.0.
    psi : float, optional
        Smoothing parameter for CODEm score (used only for "codem" score), by default 0.0.

    Returns
    -------
    pd.Series
        Series containing the subset weights.

    Raises
    ------
    ValueError
        If an invalid scoring method is provided.

    """
    if score == "avg":
        avg_scores = performance.copy()
        avg_scores[:] = 1
        return avg_scores / avg_scores.sum()
    if score == "rover":
        rover_scores = np.exp(-performance)
        argsort = np.argsort(rover_scores)[::-1]
        indices = rover_scores >= rover_scores[argsort[0]] * (1 - top_pct_score)
        num_learners = int(np.floor(len(rover_scores)) * top_pct_model) + 1
        indices[argsort[num_learners:]] = False
        rover_scores[~indices] = 0.0
        return rover_scores / rover_scores.sum()
    if score == "codem":
        ranks = np.argsort(np.argsort(performance))
        codem_scores = psi ** (len(performance) - ranks)
        return codem_scores / codem_scores.sum()
    if score == "best":
        best_scores = performance.copy()
        argsort = np.argsort(best_scores)
        best_scores[argsort[0]] = 1.0
        best_scores[argsort[1:]] = 0.0
        return best_scores
    raise ValueError(f"Invalid weight score: {score}")


def ensemble_model(experiment_dir: str, *args: Any, **kwargs: Any) -> None:
    """Run ensemble model on smoother predictions.

    Parameters
    ----------
    experiment_dir : Union[Path, str]
        Path to the experiment directory.

    """
    experiment_dir = Path(experiment_dir)
    dataif = get_data_interface(experiment_dir)
    settings = dataif.load_settings()
    subsets_df = dataif.load_ensemble("subsets.csv")

    subsets = Subsets(
        "ensemble",
        settings["ensemble"],
        subsets=subsets_df,
    )

    # Load input data and smoother predictions
    df_input = get_ensemble_input(settings)
    df_full = get_predictions(experiment_dir, "full", settings["col_pred"])

    # Get smoother out-of-sample performance by holdout set
    df_performance = pd.merge(
        left=df_full.columns.to_frame(index=False),
        right=pd.Series(as_list(settings["col_holdout"]), name="holdout_id"),
        how="cross",
    )
    if "groupby" in settings["ensemble"]:
        df_performance = df_performance.merge(
            right=pd.Series(subsets.get_subset_ids(), name="subset_id"),
            how="cross",
        )
    df_list = []
    id_cols = settings["col_id"]

    for holdout_id, df in df_performance.groupby("holdout_id"):
        predictions = get_predictions(experiment_dir, holdout_id, settings["col_pred"])
        # Iteratively merge on prediction columns
        df_holdout = reduce(
            lambda df, smoother: pd.merge(
                left=df,
                right=predictions.loc[:, smoother].stack().reset_index(),
                how="right",
                on=id_cols + ["param_id"],
            ),
            predictions.columns.get_level_values("smoother_id"),
            pd.DataFrame(columns=id_cols + ["param_id"]),
        )
        df_holdout = pd.merge(df_holdout, df_input, on=id_cols)

        # Select holdout ids, and calc rmse by subset
        df[settings["ensemble"]["metric"]] = df.apply(
            lambda row: get_performance(
                row,
                df_holdout,
                subsets,
                settings["ensemble"]["metric"],
                settings["col_obs"],
                **kwargs,
            ),
            axis=1,
        )
        df_list.append(df)

    # Get smoother weights
    columns = ["smoother_id", "model_id", "param_id"]
    if "groupby" in settings["ensemble"]:
        columns += ["subset_id"]

    metric = settings["ensemble"]["metric"]
    full_df = pd.concat(df_list)
    mean = (
        full_df.groupby(columns)
        .mean(numeric_only=True)
        .rename({metric: f"{metric}_mean"}, axis=1)
    )
    std = (
        full_df.groupby(columns)
        .std(numeric_only=True)
        .rename({metric: f"{metric}_std"}, axis=1)
    )
    df_performance = pd.concat([mean, std], axis=1)
    if settings["ensemble"]["score"] == "avg":
        df_performance["weight"] = get_weights(
            df_performance,
            subsets,
            settings["ensemble"]["metric"],
            settings["ensemble"]["score"],
        )
    else:
        df_performance["weight"] = get_weights(
            df_performance,
            subsets,
            metric,
            settings["ensemble"]["score"],
            settings["ensemble"]["top_pct_score"],
            settings["ensemble"]["top_pct_model"],
        )
    dataif.dump_ensemble(df_performance.T, "performance.csv")

    # Get ensemble predictions
    if "groupby" in settings["ensemble"]:
        df_list = []
        for subset_id in subsets.get_subset_ids():
            indices = [
                tuple(index)
                for index in subsets.filter_subset(df_input, subset_id)[
                    as_list(settings["col_id"])
                ].values
            ]
            df_subset = df_full.loc[indices]
            df_list.append(
                (df_subset * df_performance["weight"][:, :, :, subset_id])
                .T.sum()
                .reset_index()
                .rename(columns={0: settings["col_pred"]})
            )
        df_pred = pd.concat(df_list)
    else:
        df_pred = (
            (df_full * df_performance.loc["weight"])
            .T.sum()
            .reset_index()
            .rename(columns={0: settings["col_pred"]})
        )
    dataif.dump_ensemble(df_pred, "predictions.parquet")


def main() -> None:
    """Main entry point of the module.

    This function uses the Fire library to allow the rover_model function to be
    invoked from the command line.
    """
    fire.Fire(ensemble_model)<|MERGE_RESOLUTION|>--- conflicted
+++ resolved
@@ -1,11 +1,7 @@
 """Run ensemble model."""
 from functools import reduce
 from pathlib import Path
-<<<<<<< HEAD
-from typing import Any, Optional, Union
-=======
 from typing import Any, Optional
->>>>>>> 90ca7f9d
 
 import warnings
 

--- conflicted
+++ resolved
@@ -1,12 +1,7 @@
 """Run ensemble model."""
-<<<<<<< HEAD
 from functools import reduce
-from pathlib import Path
-from typing import Any, Optional, Union
-=======
 from typing import Any, Optional
 import warnings
->>>>>>> a6211f06
 
 import fire
 import numpy as np
@@ -43,40 +38,8 @@
     holdout_id = str(holdout_id)
     dataif = get_data_interface(experiment_dir)
     if holdout_id == "full":
-<<<<<<< HEAD
-
-        swimr_path = Path(experiment_dir / "results" / "swimr" / "predictions.parquet")
-        weave_path = Path(experiment_dir / "results" / "weave" / "predictions.parquet")
-    else:
-        swimr_path = Path(
-            experiment_dir / "results" / "swimr" / f"predictions_{holdout_id}.parquet"
-        )
-        weave_path = Path(
-            experiment_dir / "results" / "weave" / f"predictions_{holdout_id}.parquet"
-        )
-    if swimr_path.exists() and weave_path.exists():
-        df_smoother = pd.merge(
-            left=pd.concat(
-                [pd.read_parquet(swimr_path)[col_pred]], axis=1, keys=["swimr"]
-            ),
-            right=pd.concat(
-                [pd.read_parquet(weave_path)[col_pred]], axis=1, keys=["weave"]
-            ),
-            left_index=True,
-            right_index=True,
-        )
-    elif swimr_path.exists():
-        df_smoother = pd.concat(
-            [pd.read_parquet(swimr_path)[col_pred]], axis=1, keys=["swimr"]
-        )
-    elif weave_path.exists():
-        df_smoother = pd.concat(
-            [pd.read_parquet(weave_path)[col_pred]], axis=1, keys=["weave"]
-        )
-=======
         swimr_file = "predictions.parquet"
         weave_file = "predictions.parquet"
->>>>>>> a6211f06
     else:
         swimr_file = f"predictions_{holdout_id}.parquet"
         weave_file = f"predictions_{holdout_id}.parquet"

"""Run ensemble model."""
<<<<<<< HEAD
from pathlib import Path
from typing import Any, Optional, Union
=======
from functools import reduce
from typing import Any, Optional
>>>>>>> 64cf4ab4
import warnings

import fire
import numpy as np
import pandas as pd

<<<<<<< HEAD
from onemod.utils import as_list, get_data_interface, get_ensemble_input, load_settings, Subsets
=======
from onemod.utils import as_list, get_data_interface, get_ensemble_input, Subsets
>>>>>>> 64cf4ab4


def get_predictions(
    experiment_dir: str, holdout_id: Any, col_pred: str
) -> pd.DataFrame:
    """Load available smoother predictions.

    Parameters
    ----------
    experiment_dir
        Path to the experiment directory.
    holdout_id
        Holdout ID for which predictions are requested.
    col_pred
        Column name for the prediction values.

    Returns
    -------
    pd.DataFrame
        Dataframe containing the available smoother predictions.

    Raises
    ------
    FileNotFoundError
        If smoother results do not exist.

    """
    holdout_id = str(holdout_id)
<<<<<<< HEAD
    experiment_dir = Path(experiment_dir)
=======
>>>>>>> 64cf4ab4
    dataif = get_data_interface(experiment_dir)
    if holdout_id == "full":
        swimr_file = "predictions.parquet"
        weave_file = "predictions.parquet"
    else:
        swimr_file = f"predictions_{holdout_id}.parquet"
        weave_file = f"predictions_{holdout_id}.parquet"

    try:
        df_smoother = dataif.load_weave(weave_file)
        # Use concat to add a level to the column multi-index
<<<<<<< HEAD
        df_smoother = pd.concat([df_smoother[col_pred]], axis=1, keys='weave')
=======
        df_smoother = pd.concat([df_smoother[col_pred]], axis=1, keys="weave")
>>>>>>> 64cf4ab4
    except FileNotFoundError:
        # No weave smoother results, initialize empty df
        warnings.warn("No weave predictions found for ensemble stage.")
        df_smoother = pd.DataFrame()

    try:
        swimr_df = dataif.load_swimr(swimr_file)
<<<<<<< HEAD
        swimr_df = pd.concat([swimr_df[col_pred]], axis=1, keys='swimr')
        if df_smoother.empty:
            df_smoother = swimr_df
        else:
            df_smoother = pd.merge(df_smoother, swimr_df, left_index=True, right_index=True)
=======
        swimr_df = pd.concat([swimr_df[col_pred]], axis=1, keys="swimr")
        if df_smoother.empty:
            df_smoother = swimr_df
        else:
            df_smoother = pd.merge(
                df_smoother, swimr_df, left_index=True, right_index=True
            )
>>>>>>> 64cf4ab4
    except FileNotFoundError:
        warnings.warn("No swimr predictions found for ensemble stage.")

    if df_smoother.empty:
        raise FileNotFoundError("Smoother results do not exist")
    # df_smoother is always a multi-indexed dataframe, so df_smoother.columns is always a
    # MultiIndex object instead of an Index object.
    # If the dataframe is single-indexed the below line will raise an error.
    df_smoother.columns.rename("smoother_id", level=0, inplace=True)  # type: ignore
    return df_smoother


def get_performance(
    row: pd.Series,
    df_holdout: pd.DataFrame,
    subsets: Optional[Subsets],
    metric: str,
    col_obs: str,
) -> float:
    """Get smoother performance.

    Parameters
    ----------
    row : pd.Series
        Row containing the subset details.
    df_holdout : pd.DataFrame
        Dataframe containing the holdout data.
    subsets : Optional[Subsets]
        Subsets object containing the subset data.
    metric : str
        Performance metric to be used (e.g., "rmse").
    col_obs : str
        Column name for the observed values.

    Returns
    -------
    float
        Smoother performance metric.

    Raises
    ------
    ValueError
        If an invalid performance metric is provided.

    """
    df_holdout = df_holdout[(df_holdout[row["holdout_id"]] == 1) & (df_holdout['param_id'] == row['param_id'])]
    if subsets is not None:
        df_holdout = subsets.filter_subset(df_holdout, row["subset_id"])
    if metric == "rmse":
        return np.sqrt(np.mean((df_holdout[col_obs] - df_holdout[row.model_id]) ** 2))
    raise ValueError(f"Invalid performance metric: {metric}")


def get_weights(
    df_performance: pd.DataFrame,
    subsets: Optional[Subsets],
    metric: str,
    score: str,
    top_pct_score: float = 0.0,
    top_pct_model: float = 0.0,
    psi: float = 0.0,
) -> pd.Series:
    """Get smoother weights.

    Parameters
    ----------
    df_performance : pd.DataFrame
        Dataframe containing smoother performance metrics.
    subsets : Optional[Subsets]
        Subsets object containing the subset data.
    metric : str
        Performance metric to be used for weighting (e.g., "rmse_mean").
    score : str
        Weighting score to be used (e.g., "avg", "rover", "codem", "best").
    top_pct_score : float, optional
        Percentage of top scores to be used for weighting, by default 0.
    top_pct_model : float, optional
        Percentage of top models to be used for weighting, by default 0.
    psi : float, optional
        Smoothing parameter for codem score, by default 0.

    Returns
    -------
    pd.Series
        Smoother weights.

    Raises
    ------
    ValueError
        If an invalid weight score is provided.

    """
    if subsets is None:
        return get_subset_weights(
            df_performance[metric + "_mean"],
            score,
            top_pct_score,
            top_pct_model,
            psi,
        )
    for subset_id in subsets.get_subset_ids():
        subset_idx = pd.IndexSlice[:, :, :, subset_id]
        df_performance.loc[subset_idx, "weight"] = get_subset_weights(
            df_performance.loc[subset_idx, metric + "_mean"],
            score,
            top_pct_score,
            top_pct_model,
            psi,
        )
    return df_performance["weight"]


def get_subset_weights(
    performance: pd.Series,
    score: str,
    top_pct_score: float = 0.0,
    top_pct_model: float = 0.0,
    psi: float = 0.0,
) -> pd.Series:
    """Get subset weights.

    This function calculates subset weights based on the given scoring method.

    Parameters
    ----------
    performance : pd.Series
        Series containing performance scores for each subset.
    score : str
        Scoring method to be used for computing weights. Available options are:
            - "avg": Assigns equal weights to all subsets.
            - "rover": Uses the ROVER (Rank-Ordered Vote Evaluation Results) method.
            - "codem": Uses the CODEm (Consistent Over Different Experiments) method.
            - "best": Assigns all weight to the subset with the best performance score.
    top_pct_score : float, optional
        The percentage of top-performing scores to be used for weighting (used only for
        "rover" score), by default 0.0.
    top_pct_model : float, optional
        The percentage of top models to be used for weighting (used only for "rover" score),
        by default 0.0.
    psi : float, optional
        Smoothing parameter for CODEm score (used only for "codem" score), by default 0.0.

    Returns
    -------
    pd.Series
        Series containing the subset weights.

    Raises
    ------
    ValueError
        If an invalid scoring method is provided.

    """
    if score == "avg":
        avg_scores = performance.copy()
        avg_scores[:] = 1
        return avg_scores / avg_scores.sum()
    if score == "rover":
        rover_scores = np.exp(-performance)
        argsort = np.argsort(rover_scores)[::-1]
        indices = rover_scores >= rover_scores[argsort[0]] * (1 - top_pct_score)
        num_learners = int(np.floor(len(rover_scores)) * top_pct_model) + 1
        indices[argsort[num_learners:]] = False
        rover_scores[~indices] = 0.0
        return rover_scores / rover_scores.sum()
    if score == "codem":
        ranks = np.argsort(np.argsort(performance))
        codem_scores = psi ** (len(performance) - ranks)
        return codem_scores / codem_scores.sum()
    if score == "best":
        best_scores = performance.copy()
        argsort = np.argsort(best_scores)
        best_scores[argsort[0]] = 1.0
        best_scores[argsort[1:]] = 0.0
        return best_scores
    raise ValueError(f"Invalid weight score: {score}")


def ensemble_model(experiment_dir: str, *args: Any, **kwargs: Any) -> None:
    """Run ensemble model on smoother predictions.

    Parameters
    ----------
    experiment_dir : Union[Path, str]
        Path to the experiment directory.

    """
<<<<<<< HEAD
    experiment_dir = Path(experiment_dir)
=======
>>>>>>> 64cf4ab4
    dataif = get_data_interface(experiment_dir)
    settings = dataif.load_settings()
    subsets_df = dataif.load_ensemble("subsets.csv")

    subsets = Subsets(
        "ensemble",
        settings["ensemble"],
        subsets=subsets_df,
    )

    # Load input data and smoother predictions
    df_input = get_ensemble_input(settings)
    df_full = get_predictions(experiment_dir, "full", settings["col_pred"])

    # Get smoother out-of-sample performance by holdout set
    df_performance = pd.merge(
        left=df_full.columns.to_frame(index=False),
        right=pd.Series(as_list(settings["col_holdout"]), name="holdout_id"),
        how="cross",
    )
    if "groupby" in settings["ensemble"]:
        df_performance = df_performance.merge(
            right=pd.Series(subsets.get_subset_ids(), name="subset_id"),
            how="cross",
        )
    df_list = []
    id_cols = settings['col_id']

    for holdout_id, df in df_performance.groupby("holdout_id"):
        predictions = get_predictions(experiment_dir, holdout_id, settings["col_pred"])
        # Iteratively merge on prediction columns
        df_holdout = reduce(
            lambda df, smoother: pd.merge(
                left=df,
                right=predictions.loc[:, smoother].stack().reset_index(),
                how='right',
                on=id_cols + ['param_id']
            ),
            predictions.columns.get_level_values("smoother_id"),
            pd.DataFrame(columns=id_cols + ['param_id'])
        )
        df_holdout = pd.merge(df_holdout, df_input, on=id_cols)

        # Select holdout ids, and calc rmse by subset
        df[settings["ensemble"]["metric"]] = df.apply(
            lambda row: get_performance(
                row,
                df_holdout,
                subsets,
                settings["ensemble"]["metric"],
                settings["col_obs"],
            ),
            axis=1,
        )
        df_list.append(df)

    # Get smoother weights
    columns = ["smoother_id", "model_id", "param_id"]
    if "groupby" in settings["ensemble"]:
        columns += ["subset_id"]

    metric = settings["ensemble"]["metric"]
    full_df = pd.concat(df_list)
    mean = (
        full_df.groupby(columns)
        .mean(numeric_only=True)
        .rename({metric: f"{metric}_mean"}, axis=1)
    )
    std = (
        full_df.groupby(columns)
        .std(numeric_only=True)
        .rename({metric: f"{metric}_std"}, axis=1)
    )
    df_performance = pd.concat([mean, std], axis=1)
    if settings["ensemble"]["score"] == "avg":
        df_performance["weight"] = get_weights(
            df_performance,
            subsets,
            settings["ensemble"]["metric"],
            settings["ensemble"]["score"],
        )
    else:
        df_performance["weight"] = get_weights(
            df_performance,
            subsets,
            metric,
            settings["ensemble"]["score"],
            settings["ensemble"]["top_pct_score"],
            settings["ensemble"]["top_pct_model"],
        )
    dataif.dump_ensemble(df_performance.T, "performance.csv")

    # Get ensemble predictions
    if "groupby" in settings["ensemble"]:
        df_list = []
        for subset_id in subsets.get_subset_ids():
            indices = [
                tuple(index)
                for index in subsets.filter_subset(df_input, subset_id)[
                    as_list(settings["col_id"])
                ].values
            ]
            df_subset = df_full.loc[indices]
            df_list.append(
                (df_subset * df_performance["weight"][:, :, :, subset_id])
                .T.sum()
                .reset_index()
                .rename(columns={0: settings["col_pred"]})
            )
        df_pred = pd.concat(df_list)
    else:
        df_pred = (
            (df_full * df_performance.loc["weight"])
            .T.sum()
            .reset_index()
            .rename(columns={0: settings["col_pred"]})
        )
    dataif.dump_ensemble(df_pred, "predictions.parquet")


def main() -> None:
    """Main entry point of the module.

    This function uses the Fire library to allow the rover_model function to be
    invoked from the command line.
    """
    fire.Fire(ensemble_model)<|MERGE_RESOLUTION|>--- conflicted
+++ resolved
@@ -1,22 +1,15 @@
 """Run ensemble model."""
-<<<<<<< HEAD
+from functools import reduce
 from pathlib import Path
 from typing import Any, Optional, Union
-=======
-from functools import reduce
-from typing import Any, Optional
->>>>>>> 64cf4ab4
+
 import warnings
 
 import fire
 import numpy as np
 import pandas as pd
 
-<<<<<<< HEAD
 from onemod.utils import as_list, get_data_interface, get_ensemble_input, load_settings, Subsets
-=======
-from onemod.utils import as_list, get_data_interface, get_ensemble_input, Subsets
->>>>>>> 64cf4ab4
 
 
 def get_predictions(
@@ -45,10 +38,8 @@
 
     """
     holdout_id = str(holdout_id)
-<<<<<<< HEAD
     experiment_dir = Path(experiment_dir)
-=======
->>>>>>> 64cf4ab4
+
     dataif = get_data_interface(experiment_dir)
     if holdout_id == "full":
         swimr_file = "predictions.parquet"
@@ -60,11 +51,7 @@
     try:
         df_smoother = dataif.load_weave(weave_file)
         # Use concat to add a level to the column multi-index
-<<<<<<< HEAD
-        df_smoother = pd.concat([df_smoother[col_pred]], axis=1, keys='weave')
-=======
         df_smoother = pd.concat([df_smoother[col_pred]], axis=1, keys="weave")
->>>>>>> 64cf4ab4
     except FileNotFoundError:
         # No weave smoother results, initialize empty df
         warnings.warn("No weave predictions found for ensemble stage.")
@@ -72,13 +59,6 @@
 
     try:
         swimr_df = dataif.load_swimr(swimr_file)
-<<<<<<< HEAD
-        swimr_df = pd.concat([swimr_df[col_pred]], axis=1, keys='swimr')
-        if df_smoother.empty:
-            df_smoother = swimr_df
-        else:
-            df_smoother = pd.merge(df_smoother, swimr_df, left_index=True, right_index=True)
-=======
         swimr_df = pd.concat([swimr_df[col_pred]], axis=1, keys="swimr")
         if df_smoother.empty:
             df_smoother = swimr_df
@@ -86,7 +66,6 @@
             df_smoother = pd.merge(
                 df_smoother, swimr_df, left_index=True, right_index=True
             )
->>>>>>> 64cf4ab4
     except FileNotFoundError:
         warnings.warn("No swimr predictions found for ensemble stage.")
 
@@ -274,10 +253,7 @@
         Path to the experiment directory.
 
     """
-<<<<<<< HEAD
     experiment_dir = Path(experiment_dir)
-=======
->>>>>>> 64cf4ab4
     dataif = get_data_interface(experiment_dir)
     settings = dataif.load_settings()
     subsets_df = dataif.load_ensemble("subsets.csv")

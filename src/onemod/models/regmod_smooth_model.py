--- conflicted
+++ resolved
@@ -136,13 +136,9 @@
     coef_bounds = settings["regmod_smooth"]["Model"].get("coef_bounds", {})
     lam = settings["regmod_smooth"]["Model"].get("lam", 0.0)
 
-<<<<<<< HEAD
-    selected_covs = dataif.load_rover_covsel("selected_covs.yaml")
-=======
     var_group_keys = [
         (var_group["col"], var_group.get("dim")) for var_group in var_groups
     ]
->>>>>>> 90ca7f9d
 
     selected_covs = dataif.load_rover_covsel("selected_covs.yaml")
 
@@ -175,11 +171,7 @@
         settings["col_obs"],
         settings["col_test"],
         settings["rover_covsel"]["Rover"]["weights"],
-<<<<<<< HEAD
-        *[col['name'] for col in settings["regmod_smooth"]["Model"]["dims"]]
-=======
         *[col["name"] for col in settings["regmod_smooth"]["Model"]["dims"]],
->>>>>>> 90ca7f9d
     ]
     expected_columns = list(set(expected_columns))
 

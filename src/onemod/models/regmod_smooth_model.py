"""Run regmod smooth model, currently the main goal of this step is to smooth
the covariate coefficients across age groups.
"""
import fire
import numpy as np
import pandas as pd
from pathlib import Path
from scipy.stats import norm
from regmodsm.model import Model
from pplkit.data.interface import DataInterface


<<<<<<< HEAD
def get_residual(row: pd.Series, model_type: str, col_obs: str, col_pred: str, inv_link: str) -> float:
=======
def get_residual(
    row: pd.Series, model_type: str, col_obs: str, col_pred: str, inv_link: str
) -> float:
>>>>>>> 8b43fd68
    """Get residual."""
    # TODO: Are lam/mu/sigma created by specific regmod models?
    # Also TODO: can these be vectorized functions?
    if model_type == "binomial" and inv_link == "expit":
        return (row[col_obs] - row[col_pred]) / (row[col_pred] * (1 - row[col_pred]))
    if model_type == "poisson" and inv_link == "exp":
        return row[col_obs] / row[col_pred] - 1
    if model_type == "tobit" and inv_link == "exp":
        if row[col_obs] > 0:
            return row[col_obs] / row[col_pred] - 1
        w = row[col_pred] / row["sigma"]
        term = w * np.imag(norm.logcdf(-w + 1e-6j)) / (1e-6)
        return -1 / (1 - w**2 + term)
    raise ValueError("Unsupported model_type and inv_link pair")


def get_residual_se(
    row: pd.Series, model_type: str, col_obs: str, col_pred: str, inv_link: str
) -> float:
    """Get residual standard error."""
    if model_type == "binomial" and inv_link == "expit":
        return 1 / np.sqrt(row[col_pred] * (1 - row[col_pred]))
    if model_type == "poisson" and inv_link == "exp":
        return 1 / np.sqrt(row[col_pred])
    if model_type == "tobit" and inv_link == "exp":
        if row[col_obs] > 0:
            return row["sigma"] / row[col_pred]
        w = row[col_pred] / row["sigma"]
        term = w * np.imag(norm.logcdf(-w + 1e-6j)) / (1e-6)
        return np.sqrt(1 / (term * (1 - w**2 + term)))
    raise ValueError("Unsupported model_type and inv_link pair")


def regmod_smooth_model(experiment_dir: Path | str, submodel_id: str) -> None:
    """Run regmod smooth model smooth the age coefficients across different age
    groups.
    Parameters
    ----------
    experiment_dir
        Parent folder where the experiment is run.
        - ``experiment_dir / config / settings.yaml`` contains rover modeling settings
        - ``experiment_dir / results / rover`` stores all rover results
    Outputs
    -------
    model.pkl
        Regmodsm model instance for diagnostics.
    predictions.parquet
        Predictions with residual information.
    """
    dataif = DataInterface(experiment=experiment_dir)
    dataif.add_dir("config", dataif.experiment / "config")
    dataif.add_dir("rover", dataif.experiment / "results" / "rover_covsel")
    dataif.add_dir("smooth", dataif.experiment / "regmod_smooth")
    settings = dataif.load_config("settings.yml")

    # Create regmod smooth parameters
    var_groups = settings["regmod_smooth"]["Model"]["var_groups"]
    coef_bounds = settings["regmod_smooth"]["Model"]["coef_bounds"]

    selected_covs = dataif.load_rover("selected_covs.yaml")

    # Fill in default box constraint for selected covariates if not already provided
    for cov in selected_covs:
        if cov not in coef_bounds:
            coef_bounds[cov] = [-100, 100]

    for cov in selected_covs:
        var_group = dict(col=cov, dim="age_mid")
        if cov in coef_bounds:
            var_group.update(dict(uprior=tuple(map(float, coef_bounds[cov]))))
            # Optionally set smoothing parameter, defaults to 0 if not provided
            if "lambda" in settings["regmod_smooth"]["Model"]:
                var_group["lam"] = settings["regmod_smooth"]["Model"]["lambda"]
        var_groups.append(var_group)

    # Create regmod smooth model
    model = Model(
        model_type=settings["regmod_smooth"]["Model"]["model_type"],
        obs=settings["regmod_smooth"]["Model"]["obs"],
        dims=settings["regmod_smooth"]["Model"]["dims"],
        var_groups=var_groups,
        weights=settings["regmod_smooth"]["Model"]["weights"],
    )

    # Fit regmod smooth model
    df = dataif.load(settings["input_path"])
    df_train = df.query(f"{settings['col_test']} == 0")
<<<<<<< HEAD

    # Slice the dataframe to only columns of interest
    expected_columns = settings["rover_covsel"]["Rover"]["cov_exploring"]
    expected_columns.append(settings["col_obs"])
    for col in settings["regmod_smooth"]["Model"]["dims"]:
        expected_columns.append(col["name"])

    df_train = df_train[expected_columns]
    df_train = df_train[~(df_train[settings["col_obs"]].isnull())]
=======
>>>>>>> 8b43fd68
    model.fit(df_train, **settings["regmod_smooth"]["Model.fit"])

    # Create prediction and residuals
    df[settings["col_pred"]] = model.predict(df)
    df["residual"] = df.apply(
        lambda row: get_residual(
            row,
            settings["rover_covsel"]["Rover"]["model_type"],
            settings["col_obs"],
            settings["col_pred"],
<<<<<<< HEAD
            settings["rover_covsel"]["inv_link"],
=======
            settings["rover"]["inv_link"],
>>>>>>> 8b43fd68
        ),
        axis=1,
    )
    df["residual_se"] = df.apply(
        lambda row: get_residual_se(
            row,
            settings["rover_covsel"]["Rover"]["model_type"],
            settings["col_obs"],
            settings["col_pred"],
<<<<<<< HEAD
            settings["rover_covsel"]["inv_link"],
=======
            settings["rover"]["inv_link"],
>>>>>>> 8b43fd68
        ),
        axis=1,
    )
    df.drop(columns=settings["col_obs"], inplace=True)

    # Save results
    dataif.dump_smooth(model, "model.pkl")
    dataif.dump_smooth(df, "predictions.parquet")


def main() -> None:
    fire.Fire(regmod_smooth_model)<|MERGE_RESOLUTION|>--- conflicted
+++ resolved
@@ -10,13 +10,9 @@
 from pplkit.data.interface import DataInterface
 
 
-<<<<<<< HEAD
-def get_residual(row: pd.Series, model_type: str, col_obs: str, col_pred: str, inv_link: str) -> float:
-=======
 def get_residual(
     row: pd.Series, model_type: str, col_obs: str, col_pred: str, inv_link: str
 ) -> float:
->>>>>>> 8b43fd68
     """Get residual."""
     # TODO: Are lam/mu/sigma created by specific regmod models?
     # Also TODO: can these be vectorized functions?
@@ -69,7 +65,7 @@
     dataif = DataInterface(experiment=experiment_dir)
     dataif.add_dir("config", dataif.experiment / "config")
     dataif.add_dir("rover", dataif.experiment / "results" / "rover_covsel")
-    dataif.add_dir("smooth", dataif.experiment / "regmod_smooth")
+    dataif.add_dir("smooth", dataif.experiment / "results" / "regmod_smooth")
     settings = dataif.load_config("settings.yml")
 
     # Create regmod smooth parameters
@@ -104,7 +100,6 @@
     # Fit regmod smooth model
     df = dataif.load(settings["input_path"])
     df_train = df.query(f"{settings['col_test']} == 0")
-<<<<<<< HEAD
 
     # Slice the dataframe to only columns of interest
     expected_columns = settings["rover_covsel"]["Rover"]["cov_exploring"]
@@ -114,8 +109,7 @@
 
     df_train = df_train[expected_columns]
     df_train = df_train[~(df_train[settings["col_obs"]].isnull())]
-=======
->>>>>>> 8b43fd68
+
     model.fit(df_train, **settings["regmod_smooth"]["Model.fit"])
 
     # Create prediction and residuals
@@ -126,11 +120,7 @@
             settings["rover_covsel"]["Rover"]["model_type"],
             settings["col_obs"],
             settings["col_pred"],
-<<<<<<< HEAD
             settings["rover_covsel"]["inv_link"],
-=======
-            settings["rover"]["inv_link"],
->>>>>>> 8b43fd68
         ),
         axis=1,
     )
@@ -140,15 +130,10 @@
             settings["rover_covsel"]["Rover"]["model_type"],
             settings["col_obs"],
             settings["col_pred"],
-<<<<<<< HEAD
             settings["rover_covsel"]["inv_link"],
-=======
-            settings["rover"]["inv_link"],
->>>>>>> 8b43fd68
         ),
         axis=1,
     )
-    df.drop(columns=settings["col_obs"], inplace=True)
 
     # Save results
     dataif.dump_smooth(model, "model.pkl")

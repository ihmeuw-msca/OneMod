--- conflicted
+++ resolved
@@ -64,12 +64,8 @@
     rover = Rover(**rover_init_args)
 
     # Fit rover model
-<<<<<<< HEAD
+    logger.info(f"Fitting the rover model with options {rover_config.fit_args}")
     rover.fit(data=df_train, **rover_config.fit_args)
-=======
-    logger.info(f"Fitting the rover model with options {settings['rover_covsel']['Rover.fit']}")
-    rover.fit(data=df_train, **settings["rover_covsel"]["Rover.fit"])
->>>>>>> 12b7766c
 
     # Save results
     dataif.dump_rover_covsel(rover, f"submodels/{submodel_id}/rover.pkl")

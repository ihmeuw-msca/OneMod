"""Run rover covariate selection model."""
import fire
from loguru import logger
from modrover.api import Rover
<<<<<<< HEAD
from onemod.utils import Subsets, get_handle, get_rover_covsel_input
=======

from onemod.utils import get_handle, get_rover_covsel_input, Subsets
>>>>>>> 3747cb7e


def rover_covsel_model(experiment_dir: str, submodel_id: str) -> None:
    """Run rover covariate selection model by submodel ID.

    Parameters
    ----------
    experiment_dir
        Parent folder where the experiment is run.
        - ``experiment_dir / config / settings.yaml`` contains rover modeling settings
        - ``experiment_dir / results / rover_covsel`` stores all rover results
    submodel_id
        Example of ``submodel_id`` can be written as ``'subset0'``. In this case
        the numbered id ``0`` will be used to lookup the corresponding subsets
        stored in ``subsets.csv``.

    Outputs
    -------
    rover.pkl
        Rover object used for plotting and diagnostics.
    learner_info.csv
        Information about every learner.
    summary.csv
        Summary covariate coefficients from the ensemble model.

    """
    dataif, global_config = get_handle(experiment_dir)

    rover_config = global_config.rover_covsel
    rover_config.inherit()

    subsets = Subsets(
        "rover_covsel",
        global_config,
        subsets=dataif.load_rover_covsel("subsets.csv"),
    )

    # Load and filter by subset
    subset_id = int(submodel_id[6:])
    df_input = subsets.filter_subset(get_rover_covsel_input(global_config), subset_id)
    logger.info(f"Fitting rover for {subset_id=}")

    # Create a test column if not existing
    # TODO: Either move this to some data prep stage or make it persistent, needed in
    # other models
    test_col = global_config.col_test
    if test_col not in df_input:
        logger.warning("Test column not found, setting null observations as test rows.")
        df_input[test_col] = df_input[global_config["col_obs"]].isna().astype("int")

    df_train = df_input[df_input[global_config.col_test] == 0]

    dataif.dump_rover_covsel(df_train, f"data/{submodel_id}.parquet")

    # Create rover objects
    rover_init_args = rover_config.Rover
    rover = Rover(
        obs=global_config.col_obs,
        model_type=global_config.mtype,
        cov_fixed=rover_init_args.cov_fixed,
        cov_exploring=rover_init_args.cov_exploring,
        weights=rover_init_args.weights,
        holdouts=global_config.col_holdout,
    )

    # Fit rover model
    logger.info(f"Fitting the rover model with options {rover_config.fit_args}")
    rover.fit(data=df_train, **rover_config.fit_args.model_dump())

    # Save results
    logger.info("Saving rover results after fitting")
    dataif.dump_rover_covsel(rover, f"submodels/{submodel_id}/rover.pkl")
    dataif.dump_rover_covsel(
        rover.learner_info, f"submodels/{submodel_id}/learner_info.csv"
    )
    dataif.dump_rover_covsel(rover.summary, f"submodels/{submodel_id}/summary.csv")


def main() -> None:
    fire.Fire(rover_covsel_model)<|MERGE_RESOLUTION|>--- conflicted
+++ resolved
@@ -2,12 +2,9 @@
 import fire
 from loguru import logger
 from modrover.api import Rover
-<<<<<<< HEAD
-from onemod.utils import Subsets, get_handle, get_rover_covsel_input
-=======
 
 from onemod.utils import get_handle, get_rover_covsel_input, Subsets
->>>>>>> 3747cb7e
+
 
 
 def rover_covsel_model(experiment_dir: str, submodel_id: str) -> None:

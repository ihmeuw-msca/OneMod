--- conflicted
+++ resolved
@@ -87,13 +87,9 @@
         predict="predict",
     )
     df_pred[settings["col_pred"]] = df_pred.apply(
-<<<<<<< HEAD
         lambda row: get_prediction(
             row, settings["col_pred"], settings["mtype"]
         ),
-=======
-        lambda row: get_prediction(row, settings["col_pred"], settings["model_type"]),
->>>>>>> 3747cb7e
         axis=1,
     )
     df_pred["model_id"] = model_id

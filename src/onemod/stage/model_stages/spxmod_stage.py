"""Spxmod stage.

This stage fits a model using priors to smooth covariate coefficients
across age groups (based on the 'age_mid' column in the input data).
Users can also specify intercepts and spline variables that vary by
dimensions such as age and/or location.

Notes
-----
* SpXModStage currently requires nonempty `groupby` attribute.

TODO: Update for new spxmod version with splines
TODO: Make selected_covs more flexible, not hard-coded to age_mid
TODO: Implement priors input

"""

import numpy as np
import pandas as pd
from loguru import logger
from spxmod.model import XModel
from xspline import XSpline

from onemod.config import SpxmodConfig
<<<<<<< HEAD
from onemod.stage import Stage
=======
from onemod.dtypes import UniqueList
from onemod.stage import ModelStage
>>>>>>> b770e848
from onemod.utils.residual import ResidualCalculator
from onemod.utils.subsets import get_subset


class SpxmodStage(Stage):
    """Spxmod stage."""

    config: SpxmodConfig
    _required_input: UniqueList[str] = ["data.parquet"]
    _optional_input: UniqueList[str] = [
        "selected_covs.csv",
        "offset.parquet",
        "priors.pkl",
    ]
    _output: UniqueList[str] = ["predictions.parquet"]
    _collect_after: UniqueList[str] = ["run", "predict"]

    def model_post_init(self, *args, **kwargs) -> None:
        if len(self.groupby) == 0:
            raise AttributeError("SPxModStage requires groupby attribute")
        if len(self.groupby) > 0:
            raise AttributeError("SPxModStage does not use crossby attribute")

    def run(self, subset_id: int, *args, **kwargs) -> None:
        """Run spxmod submodel.

        Output
        ------
        model.pkl
            SpXMod model instance for diagnostics.
        coef.csv
            Model coefficients for different age groups.
        predictions.parquet
            Predictions with residual information.

        """
        # Load data and filter by subset
        data, spline_vars, offset = self._get_submodel_data(subset_id)

        # Create and fit submodel
        model = self._fit(subset_id, data, spline_vars, offset)

        # Create submodel predictions
        self._predict(subset_id, data, model)

    def fit(self, subset_id: int, *args, **kwargs) -> None:
        """Fit spxmod submodel.

        Outputs
        -------
        model.pkl
            SpXMod model instance for diagnostics.
        coef.csv
            Model coefficients for different age groups.

        """
        # Load data and filter by subset
        logger.info(f"Loading {self.name} data subset {subset_id}")
        data, spline_vars, offset = self._get_submodel_data(subset_id)

        # Create and fit submodel
        _ = self._fit(subset_id, data, spline_vars, offset)

    def _fit(
        self,
        subset_id: int,
        data: pd.DataFrame,
        spline_vars: list[str],
        offset: bool,
    ) -> XModel:
        """Fit spxmod submodel."""
        # Get covariates from upstream stage
        selected_covs = []
        if "selected_covs" in self.input:
            selected_covs = self._get_covs(subset_id)
            logger.info(
                f"Using covariates from "
                f"{self.input['selected_covs'].stage}: {selected_covs}"
            )

        # Create model parameters
        xmodel_args = self._build_xmodel_args(
            spline_vars, selected_covs, offset
        )
        logger.info(
            f"{len(xmodel_args['var_builders'])} variables created for {self.name}"
        )

        # Create and fit submodel
        logger.info(f"Fitting {self.name} submodel {subset_id}")
        train = data.query(f"{self.config['observation_column']}.notnull()")
        if (train_column := self.config.get("train_column")) is not None:
            train = train.query(f"{train_column} == 1")
        model = XModel.from_config(xmodel_args)
        model.fit(data=train, data_span=data, **self.config.xmodel_fit)

        # Save submodel and coefficients
        logger.info(f"Saving {self.name} submodel {subset_id}")
        self.dataif.dump(
            model, f"submodels/{subset_id}/model.pkl", key="output"
        )
        self.dataif.dump(
            self._get_coef(model),
            f"submodels/{subset_id}/coef.csv",
            key="output",
        )

        return model

    def predict(self, subset_id: int, *args, **kwargs) -> None:
        """Create spxmod submodel predictions.

        Outputs
        -------
        predictions.parquet
            Predictions with residual information.

        """
        # Load data and filter by subset
        data, _, _ = self._get_submodel_data(subset_id)

        # Load submodel
        logger.info(f"Loading {self.name} submodel {subset_id}")
        model = self.dataif.load(
            f"submodels/{subset_id}/model.pkl", key="output"
        )

        # Create submodel predictions
        self._predict(subset_id, data, model)

    def _predict(
        self, subset_id: int, data: pd.DataFrame, model: XModel
    ) -> None:
        """Create spxmod submodel predictions."""
        # Create prediction, residuals, and coefs
        logger.info(
            f"Creating predictions for {self.name} submodel {subset_id}"
        )
        residual_calculator = ResidualCalculator(self.config["model_type"])
        data[self.config["prediction_column"]] = model.predict(data)
        residuals = residual_calculator.get_residual(
            data,
            self.config["prediction_column"],
            self.config["observation_column"],
            self.config["weights_column"],
        )

        # Save results
        logger.info(f"Saving predictions for {self.name} submodel {subset_id}")
        self.dataif.dump(
            pd.concat([data, residuals], axis=1)[
                list(self.config["id_columns"])
                + ["residual", "residual_se", self.config["prediction_column"]]
            ],
            f"submodels/{subset_id}/predictions.parquet",
            key="output",
        )

    def collect(self) -> None:
        """Collect spxmod submodel results.

        Outputs
        -------
        predictions.parquet
            Predictions with residual information.

        """
        # Collect submodel predictions
        logger.info(f"Collecting {self.name} submodel results")
        self.dataif.dump(
            pd.concat(
                [
                    self.dataif.load(
                        f"submodels/{subset_id}/predictions.parquet",
                        key="output",
                        return_type="pandas_dataframe",
                    )
                    for subset_id in self.subset_ids
                ]
            ),
            "predictions.parquet",
            key="output",
        )

        # TODO: Plot coefficients

    def _get_submodel_data(
        self, subset_id: int
    ) -> tuple[pd.DataFrame, list[str], bool]:
        """Load submodel data."""
        # Load data and filter by subset
        logger.info(f"Loading {self.name} data subset {subset_id}")
        data = self.get_stage_subset(subset_id)

        # Add spline basis to data
        spline_vars = []
        if self.config.xmodel.spline_config is not None:
            spline_config = self.config.xmodel.spline_config.model_dump()
            col_name = spline_config.pop("name")
            logger.info(f"Getting spline basis for {col_name}")
            spline_basis = self._get_spline_basis(data[col_name], spline_config)
            spline_vars = spline_basis.columns.tolist()
            data = pd.concat([data, spline_basis], axis=1)

        # Add offset to data
        offset = False
        if "offset" in self.input:
            logger.info(f"Adding offset from {self.input['offset'].stage}")
            data = data.merge(
                right=self.dataif.load(
                    columns=list(self.config["id_columns"])
                    + [self.config["prediction_column"]],
                    key="offset",
                    return_type="pandas_dataframe",
                ).rename(columns={self.config["prediction_column"]: "offset"}),
                on=list(self.config["id_columns"]),
                how="left",
            )
            offset = True

        return data, spline_vars, offset

    @staticmethod
    def _get_spline_basis(
        column: pd.Series, spline_config: dict
    ) -> pd.DataFrame:
        """Get spline basis based on data and configuration."""
        col_min, col_max = column.min(), column.max()
        spline_config["knots"] = col_min + np.array(spline_config["knots"]) * (
            col_max - col_min
        )
        spline = XSpline(**spline_config)
        idx_start = 0 if spline_config["include_first_basis"] else 1
        spline_basis = pd.DataFrame(
            spline.design_mat(column),
            index=column.index,
            columns=[
                f"spline_{ii+idx_start}"
                for ii in range(spline.num_spline_bases)
            ],
        )
        return spline_basis

    def _get_covs(self, subset_id: int) -> list[str]:
        """Get covariates from upstream stage."""
        # Load covariates and filter by subset
        selected_covs = self.dataif.load(key="selected_covs")
        if pipeline_groupby := self.get_field("groupby"):
            selected_covs = get_subset(
                selected_covs,
                self.dataif.load("subsets.csv", key="output"),
                subset_id,
                id_names=pipeline_groupby,
            )
        selected_covs = selected_covs["cov"].to_list()

        # Get fixed covariates
        fixed_covs = self.get_field(
            field="config-cov_fixed",
            stage_name=self.input["selected_covs"].stage,
        )
        if "intercept" in fixed_covs:
            fixed_covs.remove("intercept")
        return selected_covs + fixed_covs

    def _build_xmodel_args(
        self, spline_vars: list[str], selected_covs: list[str], offset: bool
    ) -> dict:
        """Format config data for spxmod xmodel.

        Model automatically includes a coefficient for each of the
        selected covariates and age group (based on the 'age_mid' column
        in the input data). Users can also specify intercepts and spline
        variables that vary by dimensions such as age and/or location.

        """
        # Add global settings
        xmodel_args = self.config.xmodel.model_dump(exclude={"spline_config"})
        xmodel_args["model_type"] = self.config["model_type"]
        xmodel_args["obs"] = self.config["observation_column"]
        xmodel_args["weights"] = self.config["weights_column"]

        # Add spline variables, selected_covs, and offset
        if spline_vars:
            xmodel_args = self._add_spline_variables(xmodel_args, spline_vars)
        if selected_covs:
            xmodel_args = self._add_selected_covs(xmodel_args, selected_covs)
        if offset:
            xmodel_args["param_specs"] = {"offset": "offset"}

        # Add coef_bounds and lam to all variables
        coef_bounds = self.config.get("coef_bounds", {})
        lam = xmodel_args.pop("lam")
        xmodel_args = self._add_prior_settings(xmodel_args, coef_bounds, lam)

        # Add dummy space for any regular variables
        add_dummy = False
        for var in xmodel_args["variables"]:
            if var["space"] is None:
                var["space"] = "dummy"
                add_dummy = True
        if add_dummy:
            xmodel_args["spaces"].append({"name": "dummy", "dims": []})

        xmodel_args["var_builders"] = xmodel_args.pop("variables")

        return xmodel_args

    @staticmethod
    def _add_selected_covs(xmodel_args: dict, selected_covs: list[str]) -> dict:
        """Add selected covariates to spxmod model configuration."""
        # add age_mid to spaces if not already included
        space_keys = [space["name"] for space in xmodel_args["spaces"]]
        if "age_mid" not in space_keys:
            xmodel_args["spaces"].append(
                dict(
                    name="age_mid",
                    dims=[dict(name="age_mid", type="numerical")],
                )
            )

        # add variables for selected covs if not already included
        variable_keys = [
            (variable["name"], variable["space"])
            for variable in xmodel_args["variables"]
        ]
        for cov in selected_covs:
            if (cov, "age_mid") not in variable_keys:
                xmodel_args["variables"].append(dict(name=cov, space="age_mid"))

        return xmodel_args

    @staticmethod
    def _add_spline_variables(
        xmodel_args: dict, spline_vars: list[str]
    ) -> dict:
        """Add spline variables to spxmod model configuration."""
        for var in xmodel_args["variables"].copy():
            if var["name"] == "spline":
                xmodel_args["variables"].remove(var)
                for spline_var in spline_vars:
                    spline_variable = var.copy()
                    spline_variable["name"] = spline_var
                    xmodel_args["variables"].append(spline_variable)
        return xmodel_args

    @staticmethod
    def _add_prior_settings(
        xmodel_args: dict, coef_bounds: dict, lam: float
    ) -> dict:
        """Add coef_bounds and lam to all variables."""
        for variable in xmodel_args["variables"]:
            cov = variable["name"]
            if "uprior" not in variable or variable["uprior"] is None:
                variable["uprior"] = coef_bounds.get(cov)
            if "lam" not in variable or variable["lam"] is None:
                variable["lam"] = lam
        return xmodel_args

    @staticmethod
    def _get_coef(model: XModel) -> pd.DataFrame:
        """Get coefficient information from the trained model.

        Parameters
        ----------
        model : XModel
            The statistical model object containing coefficient data.

        Returns
        -------
        pandas.DataFrame
            A DataFrame containing coefficient, dimension, and dimension
            value information.

        """
        coefs = []
        for variable in model.var_builders:
            df_sub = variable.space.span.copy()
            df_sub["cov"] = variable.name
            coefs.append(df_sub)
        coef_df = pd.concat(coefs, axis=0, ignore_index=True)
        coef_df["coef"] = model.core.opt_coefs
        return coef_df<|MERGE_RESOLUTION|>--- conflicted
+++ resolved
@@ -22,12 +22,7 @@
 from xspline import XSpline
 
 from onemod.config import SpxmodConfig
-<<<<<<< HEAD
 from onemod.stage import Stage
-=======
-from onemod.dtypes import UniqueList
-from onemod.stage import ModelStage
->>>>>>> b770e848
 from onemod.utils.residual import ResidualCalculator
 from onemod.utils.subsets import get_subset
 
@@ -36,14 +31,14 @@
     """Spxmod stage."""
 
     config: SpxmodConfig
-    _required_input: UniqueList[str] = ["data.parquet"]
-    _optional_input: UniqueList[str] = [
+    _required_input: list[str] = ["data.parquet"]
+    _optional_input: list[str] = [
         "selected_covs.csv",
         "offset.parquet",
         "priors.pkl",
     ]
-    _output: UniqueList[str] = ["predictions.parquet"]
-    _collect_after: UniqueList[str] = ["run", "predict"]
+    _output: list[str] = ["predictions.parquet"]
+    _collect_after: list[str] = ["run", "predict"]
 
     def model_post_init(self, *args, **kwargs) -> None:
         if len(self.groupby) == 0:

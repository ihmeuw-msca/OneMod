--- conflicted
+++ resolved
@@ -17,22 +17,17 @@
 from modrover.api import Rover
 
 from onemod.config import RoverConfig
-<<<<<<< HEAD
 from onemod.stage import Stage
-=======
-from onemod.dtypes import UniqueList
-from onemod.stage import ModelStage
->>>>>>> b770e848
 
 
 class RoverStage(Stage):
     """ModRover covariate selection stage."""
 
     config: RoverConfig
-    _skip: UniqueList[str] = ["predict"]
-    _required_input: UniqueList[str] = ["data.parquet"]
-    _output: UniqueList[str] = ["selected_covs.csv", "summaries.csv"]
-    _collect_after: UniqueList[str] = ["run", "fit"]
+    _skip: list[str] = ["predict"]
+    _required_input: list[str] = ["data.parquet"]
+    _output: list[str] = ["selected_covs.csv", "summaries.csv"]
+    _collect_after: list[str] = ["run", "fit"]
 
     def model_post_init(self, *args, **kwargs) -> None:
         if len(self.groupby) == 0:

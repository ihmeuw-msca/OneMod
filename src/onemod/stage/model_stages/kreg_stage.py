"""Kreg stage.

TODO: Implement stage

"""

from onemod.config import KregConfig
<<<<<<< HEAD
from onemod.stage import Stage
=======
from onemod.dtypes import UniqueList
from onemod.stage import ModelStage
>>>>>>> b770e848


class KregStage(Stage):
    """Kreg stage."""

    config: KregConfig
    _required_input: UniqueList[str] = ["data.parquet"]
    _optional_input: UniqueList[str] = ["offset.parquet", "priors.pkl"]
    _output: UniqueList[str] = ["predictions.parquet", "model.pkl"]

    def run(
        self, subset_id: int | None = None, param_id: int | None = None
    ) -> None:
        """Run kreg submodel."""
        print(
            f"running {self.name} submodel: subset {subset_id}, param set {param_id}"
        )
        self.fit(subset_id, param_id)
        self.predict(subset_id, param_id)

    def fit(
        self, subset_id: int | None = None, param_id: int | None = None
    ) -> None:
        """Fit kreg submodel."""
        print(
            f"fitting {self.name} submodel: subset {subset_id}, param set {param_id}"
        )

    def predict(
        self, subset_id: int | None = None, param_id: int | None = None
    ) -> None:
        "Create kreg submodel predictions."
        print(
            f"predicting for {self.name} submodel: subset {subset_id}, param set {param_id}"
        )

    def collect(self) -> None:
        """Collect kreg submodel results."""
        print(f"collecting {self.name} submodel results")<|MERGE_RESOLUTION|>--- conflicted
+++ resolved
@@ -5,21 +5,16 @@
 """
 
 from onemod.config import KregConfig
-<<<<<<< HEAD
 from onemod.stage import Stage
-=======
-from onemod.dtypes import UniqueList
-from onemod.stage import ModelStage
->>>>>>> b770e848
 
 
 class KregStage(Stage):
     """Kreg stage."""
 
     config: KregConfig
-    _required_input: UniqueList[str] = ["data.parquet"]
-    _optional_input: UniqueList[str] = ["offset.parquet", "priors.pkl"]
-    _output: UniqueList[str] = ["predictions.parquet", "model.pkl"]
+    _required_input: list[str] = ["data.parquet"]
+    _optional_input: list[str] = ["offset.parquet", "priors.pkl"]
+    _output: list[str] = ["predictions.parquet", "model.pkl"]
 
     def run(
         self, subset_id: int | None = None, param_id: int | None = None

"""Stage base classes."""

from __future__ import annotations

import json
import warnings
from abc import ABC, abstractmethod
from functools import cached_property
from inspect import getfile
from pathlib import Path
from typing import Any, Literal

from pandas import DataFrame
from pydantic import BaseModel, ConfigDict, Field, validate_call

import onemod.stage as onemod_stages
<<<<<<< HEAD
from onemod.config import ModelConfig, StageConfig
from onemod.dtypes import Data, UniqueList
=======
from onemod.config import StageConfig
from onemod.dtypes import Data
>>>>>>> 194decb4
from onemod.fsutils import DataInterface
from onemod.io import Input, Output
from onemod.utils.decorators import computed_property
from onemod.utils.parameters import create_params, get_params
from onemod.utils.subsets import create_subsets, get_subset
from onemod.validation import ValidationErrorCollector, handle_error


class Stage(BaseModel, ABC):
    """Stage base class.

    Parameters
    ----------
    name : str
        Stage name.
    config : StageConfig
        Stage configuration.
    input_validation : dict, optional
        Optional specification of input data validation.
    output_validation : dict, optional
        Optional specification of output data validation.

    Notes
    -----
    * Private attributes that are defined automatically:
      * `_dataif : `DataInterface` object for loading/dumping input,
        created in `Pipeline.build()` or `Stage.from_json()`.
      * `_module`: Path to custom stage definition, created in
        `Stage.module` or `Stage.from_json()`.
      * `_input`: `Input` object that organizes `Stage` input, created
        in `Stage.input` or `Stage.from_json()`, modified by
        `Stage.__call__()`.
    * Private attributes that must be defined by class:
      * `_required_input`, `_optional_input`, `_output`: Strings with
        syntax "f{name}.{extension}". For example, "data.parquet". If
        input/output is a directory instead of a file, exclude the
        extension. For example, "submodels".
      * `_skip`: Methods that the stage does not implement (e.g., 'fit'
        or 'predict').

    """

    model_config = ConfigDict(validate_assignment=True)

    name: str
    config: StageConfig
    input_validation: dict[str, Data] = Field(default_factory=dict)
    output_validation: dict[str, Data] = Field(default_factory=dict)
    _dataif: DataInterface | None = None
    _module: Path | None = None
    _input: Input | None = None
    _required_input: UniqueList[str] = list()
    _optional_input: UniqueList[str] = list()
    _output: UniqueList[str] = list()
    _skip: UniqueList[str] = list()

    @property
    def dataif(self) -> DataInterface:
        """Stage data interface.

        Examples
        --------
        Load input file:
        * _requred_input: ["data.parquet"]
        * data = self.dataif.load(key="data")

        Load file from input directory:
        * _required_input: ["submodels"]
        * model = self.dataif.load(f"model_{subset_id}.pkl", key="submodels")

        Load output file:
        * subsets = self.dataif.load("subsets.csv", key="output")

        Dump output file:
        * self.dataif.dump(f"submodels/model_{subset_id}.pkl", key="output")

        """
        if self._dataif is None:
            raise AttributeError(f"Stage '{self.name}' dataif has not been set")
        return self._dataif

    def set_dataif(self, config_path: Path | str) -> None:
        """Set stage data interface.

        Parameters
        ----------
        config_path : Path or str
            Path to config file.

        Notes
        -----
        * This method is called in Pipeline.build.
        * This method assumes the pipeline's data flow has already been
          defined (i.e., if the stage's input is changed after pipeline
          is built, the data interface will not contain the new input).

        """
        directory = Path(config_path).parent
        self._dataif = DataInterface(
            directory=directory,
            config=config_path,
            output=directory / self.name,
        )
        for item_name, item_value in self.input.items.items():
            if isinstance(item_value, Path):
                self._dataif.add_path(item_name, item_value)
            elif isinstance(item_value, Data):
                item_value.path = directory / item_value.stage / item_value.path
                self._dataif.add_path(item_name, item_value.path)
        for item_name, item_value in self.output.items.items():
            item_value.path = directory / self.name / item_value.path
        if not (directory / self.name).exists():
            (directory / self.name).mkdir()

    @computed_property
    def module(self) -> Path | None:
        if self._module is None and not hasattr(
            onemod_stages, self.type
        ):  # custom stage
            try:
                return Path(getfile(self.__class__))
            except TypeError:
                raise TypeError(f"Could not find module for {self.name} stage")
        return self._module

    @property
    def skip(self) -> UniqueList[str]:
        return self._skip

    @computed_property
    def input(self) -> Input | None:
        if self._input is None:
            self._input = Input(
                stage=self.name,
                required=self._required_input,
                optional=self._optional_input,
            )
        return self._input

    @cached_property
    def output(self) -> Output:
        output_items = {}
        for item in self._output:
            item_specs = item.split(".")
            item_name = item_specs[0]
            item_type = "directory" if len(item_specs) == 1 else item_specs[1]
            output_items[item_name] = Data(
                stage=self.name, path=Path(item), format=item_type
            )
        return Output(stage=self.name, items=output_items)

    @property
    def dependencies(self) -> UniqueList[str]:
        if self.input is None:
            return list()
        return self.input.dependencies

    @computed_property
    def type(self) -> str:
        return type(self).__name__

    @classmethod
    def from_json(cls, config_path: Path | str, stage_name: str) -> Stage:
        """Load stage from JSON file.

        Parameters
        ----------
        config_path : Path or str
            Path to config file.
        stage_name : str
            Stage name.

        Returns
        -------
        Stage
            Stage instance.

        """
        with open(config_path, "r") as file:
            pipeline_config = json.load(file)
        try:
            stage_config = pipeline_config["stages"][stage_name]
        except KeyError:
            raise AttributeError(
                f"{pipeline_config['name']} does not contain a stage named '{stage_name}'"
            )
        stage = cls(**stage_config)
        stage.config.add_pipeline_config(pipeline_config["config"])
        if "module" in stage_config:
            stage._module = stage_config["module"]
        if hasattr(stage, "apply_stage_specific_config"):
            stage.apply_stage_specific_config(stage_config)
        if (input := stage_config.get("input")) is not None:
            stage(**input)
        stage.set_dataif(config_path)
        return stage

    @validate_call
    def evaluate(
        self,
        method: Literal["run", "fit", "predict", "collect"] = "run",
        backend: Literal["local", "jobmon"] = "local",
        **kwargs,
    ) -> None:
        """Evaluate stage method.

        Parameters
        ----------
        method : str, optional
            Name of method to evaluate. Default is 'run'.
        backend : str, optional
            Whether to evaluate the method locally or with Jobmon.
            Default is 'local'.

        Other Parameters
        ----------------
        cluster : str, optional
            Cluster name. Required if `backend` is 'jobmon'.
        resources : Path, str, or dict, optional
            Dictionary of compute resources or path to resources file.
            Required if `backend` is 'jobmon'.

        Notes
        -----
        If stage does not implement `method`, and `method` not in
        `skip`, the `run` method will be evaluated. For example, a data
        preprocessing stage might implement `run`, skip `predict`, and
        evaluate `run` when `fit` is called. Alternatively, a plotting
        stage might implement `run`, skip `fit`, and evaluate `run` when
        `predict` is called.

        """
        if method == "collect":
            raise ValueError(
                "Method 'collect' can only be called for 'ModelStage' objects"
            )

        if method in self.skip:
            warnings.warn(f"'{self.name}' stage skips the '{method}' method")
            return

        method = method if hasattr(self, method) else "run"

        self.input.check_exists()

        if backend == "jobmon":
            from onemod.backend.jobmon_backend import evaluate_with_jobmon

            evaluate_with_jobmon(model=self, method=method, **kwargs)
        else:
            self.__getattribute__(method)()

    def validate_build(self, collector: ValidationErrorCollector) -> None:
        """Perfom build-time validation."""
        if self.input_validation:
            for item_name, schema in self.input_validation.items():
                if isinstance(schema, Data):
                    schema.validate_metadata(kind="input", collector=collector)

        if self.output_validation:
            for item_name, schema in self.output_validation.items():
                if isinstance(schema, Data):
                    schema.validate_metadata(kind="output", collector=collector)

    def validate_run(self, collector: ValidationErrorCollector) -> None:
        """Perfom run-time validation."""
        if self.input_validation:
            for item_name, schema in self.input_validation.items():
                data_path = self.input.get(item_name)
                if data_path:
                    schema.path = Path(data_path)
                    schema.validate_data(None, collector)
                else:
                    handle_error(
                        self.name,
                        "Input validation",
                        ValueError,
                        f"Input data path for '{item_name}' not found in stage inputs.",
                        collector,
                    )

    def validate_outputs(self, collector: ValidationErrorCollector) -> None:
        """Perform post-run validation of outputs."""
        if self.output_validation:
            for item_name, data_spec in self.output_validation.items():
                data_output = self.output.get(item_name)
                if data_output:
                    data_spec.path = Path(data_output.path)
                    data_spec.validate_data(None, collector)
                else:
                    handle_error(
                        self.name,
                        "Output Validation",
                        KeyError,
                        f"Output data '{item_name}' not found after stage execution.",
                        collector,
                    )

    def get_field(self, field: str, stage_name: str | None = None) -> Any:
        """Get field from config file.

        Parameters
        ----------
        field : str
            Name of field. If field is nested, join keys with '-'.
            For example, 'config-id_columns`.
        stage_name : str or None, optional
            Name of stage if field belongs to stage. Default is None.

        Returns
        -------
        Any
            Field item.

        """
        config = self.dataif.load(key="config")
        if stage_name is not None:
            config = config["stages"][stage_name]
        for key in field.split("-"):
            config = config[key]
        return config

    @abstractmethod
    def run(self, *args, **kwargs) -> None:
        """Run stage."""
        raise NotImplementedError("Subclasses must implement this method.")

    @validate_call
    def __call__(self, **input: Data | Path) -> Output:
        """Define stage dependencies."""
        # FIXME: Update data interface if it exists?
        self.input.check_missing({**self.input.items, **input})
        self.input.update(input)
        return self.output

    def __repr__(self) -> str:
        return f"{self.type}(name={self.name})"


class ModelStage(Stage, ABC):
    """Model stage base class.

    Model stages can be run separately for data subsets using the
    `groupby` attribute. For example, a single stage could have separate
    models by sex_id or age_group_id.

    Model stages can also be run for different parameter combinations
    using the `crossby` attribute. For example, a single stage could be
    run for various hyperparameter values, and then the results could be
    combined into an ensemble. Any parameter in
    `config.crossable_params` can be specified as either a single value
    or a list of values.

    When a model stage method is evaluated, all submodels (identified by
    their `subset_id` and `param_id`) are evaluated, and then, if
    `method` is in `collect_after`, the submoel results are collected
    using the `collect` method.

    Parameters
    ----------
    name : str
        Stage name.
    config : StageConfig
        Stage configuration.
    groupby : UniqueList of str or None, optional
        Column names used to create data subsets.
        Default is None.
    input_validation : dict, optional
        Description.
    output_validation : dict, optional
        Description.

    Notes
    -----
    * Private attributes that are defined automatically:
      * `_dataif : `DataInterface` object for loading/dumping input,
        created `Stage.set_dataif()` and called by `Pipeline.build()`
        or `Stage.from_json()`.
      * `_module`: Path to custom stage definition, created in
        `Stage.module` or `Stage.from_json()`.
      * `_input`: `Input` object that organizes `Stage` input, created
        in `Stage.input` or `Stage.from_json()`, modified by
        `Stage.__call__()`.
      * `_crossby`: Names of parameters using multiple values. Created
        in `ModelStage.create_stage_params()` AND CALLED BY
      * `_subset_ids`: Data subset ID values. Created in
        `ModelStage.create_stage_subsets()` and CALLED BY
      * `_param_ids`: Parameter set ID values. Created in
        `ModelStage.create_stage_params()` and CALLED BY
    * Private attributes that must be defined by class:
      * `_required_input`, `_optional_input`, `_output`: Strings with
        syntax "f{name}.{extension}". For example, "data.parquet"
        (required to use `groupby` attribute). If input/output is a
        directory instead of a file, exclude the extension. For example,
        "submodels".
      * `_skip`: Methods that the stage does not implement (e.g., 'fit'
        or 'predict').
      * `_collect_after`: Methods that create submodel results (e.g.,
        data subsets or parameter sets) that must be collected. For
        example, collect submodel results for parameter sets to select
        best parameter values after the 'fit'  method, or collect
        submodel results for data subsets after the 'predict' method.

    """

<<<<<<< HEAD
    config: ModelConfig
    groupby: UniqueList[str] | None = None
    _crossby: UniqueList[str] | None = None
=======
    config: StageConfig
    groupby: set[str] | None = None
    _crossby: set[str] | None = None
>>>>>>> 194decb4
    _subset_ids: set[int] = set()
    _param_ids: set[int] = set()
    _collect_after: UniqueList[str] = list()

    @computed_property
    def crossby(self) -> UniqueList[str] | None:
        return self._crossby

    @property
    def subset_ids(self) -> set[int]:
        if self.groupby is not None and not self._subset_ids:
            try:
                subsets = self.dataif.load("subsets.csv", key="output")
                self._subset_ids = set(subsets["subset_id"])
            except FileNotFoundError:
                raise AttributeError(
                    f"{self.name} data subsets have not been created"
                )
        return self._subset_ids

    @property
    def param_ids(self) -> set[int]:
        if self.crossby is not None and not self._param_ids:
            try:
                params = self.dataif.load("parameters.csv", key="output")
                self._param_ids = set(params["param_id"])
            except FileNotFoundError:
                raise AttributeError(
                    f"{self.name} parameter sets have not been created"
                )
        return self._param_ids

    @property
    def collect_after(self) -> UniqueList[str]:
        return self._collect_after

    def apply_stage_specific_config(self, stage_config: dict) -> None:
        """Apply ModelStage-specific configuration."""
        if "crossby" in stage_config:
            self._crossby = stage_config["crossby"]

    def create_stage_subsets(
        self, data_key: str, id_subsets: dict[str, list[Any]] | None = None
    ) -> None:
        """Create stage data subsets from groupby and id_subsets."""
        if self.groupby is None:
            raise AttributeError(
                f"{self.name} does not have a groupby attribute"
            )

        df = self.dataif.load(
            key=data_key,
            columns=list(self.groupby),
            id_subsets=id_subsets,
            return_type="pandas_dataframe",
        )

        subsets_df = create_subsets(self.groupby, df)
        self._subset_ids = set(subsets_df["subset_id"].to_list())

        self.dataif.dump(subsets_df, "subsets.csv", key="output")

    def get_stage_subset(
        self, subset_id: int, *fparts: str, key: str = "data", **options
    ) -> DataFrame:
        """Filter data by stage subset_id."""
        return get_subset(
            self.dataif.load(*fparts, key=key, **options),
            self.dataif.load("subsets.csv", key="output"),
            subset_id,
        )

    def create_stage_params(self) -> None:
        """Create stage parameter sets from config."""
        params = create_params(self.config)
        if params is not None:
            if "param_id" not in params.columns:
                raise KeyError("Parameter set ID column 'param_id' not found")

            self._crossby = [col for col in params.columns if col != "param_id"]
            self._param_ids = set(params["param_id"])
            self.dataif.dump(params, "parameters.csv", key="output")

    def set_params(self, param_id: int) -> None:
        """Set stage parameters."""
        params = get_params(
            self.dataif.load("parameters.csv", key="output"), param_id
        )
        for param_name, param_value in params.items():
            self.config[param_name] = param_value

    @validate_call
    def evaluate(
        self,
        method: Literal["run", "fit", "predict", "collect"] = "run",
        backend: Literal["local", "jobmon"] = "local",
        **kwargs,
    ) -> None:
        """Evaluate model stage method.

        Parameters
        ----------
        method : str, optional
            Name of method to evaluate. Default is 'run'.
        backend : str, optional
            Whether to evaluate the method locally or with Jobmon.
            Default is 'local'.

        Other Parameters
        ----------------
        subset_id : int, optional
            Submodel data subset ID. Ignored if `backend` is 'jobmon' or
            method is `collect`.
        param_id : int, optional
            Submodel parameter set ID. Ignored if `backend` is 'jobmon'
            or method is `collect`.
        cluster : str, optional
            Cluster name. Required if `backend` is 'jobmon'.
        resources : Path, str, or dict, optional
            Dictionary of compute resources or path to resources file.
            Required if `backend` is 'jobmon'.

        Notes
        -----
        If either `subset_id` or `param_id` is passed, `method` will be
        evaluated for the corresponding submodel (unless `backend` is
        'jobmon' or `method` is 'collect', in which case `subset_id`
        and `param_id` are ignored). Otherwise, `method` will be
        evaluated for all submodels, and then, if `method` is in
        `collect_after`, the `collect` method will be evaluated to
        collect the submodel results.

        """
        if method in self.skip:
            warnings.warn(f"{self.name} skips the '{method}' method")
            return

        self.input.check_exists()

        if backend == "jobmon":
            if method == "collect":
                raise ValueError(
                    "Method 'collect' cannot be used with 'jobmon' backend"
                )

            from onemod.backend.jobmon_backend import evaluate_with_jobmon

            evaluate_with_jobmon(model=self, method=method, **kwargs)
        else:
            if method == "collect":
                self.collect()
            else:
                subset_id = kwargs.get("subset_id")
                param_id = kwargs.get("param_id")
                if subset_id is not None or param_id is not None:
                    self.__getattribute__(method)(subset_id, param_id)
                else:
                    from onemod.backend.local_backend import evaluate_local

                    evaluate_local(model=self, method=method)

    @abstractmethod
    def run(self, *args, **kwargs) -> None:
        """Run stage submodel."""
        raise NotImplementedError("Subclasses must implement this method.")

    def fit(self, *args, **kwargs) -> None:
        """Fit stage submodel."""
        raise NotImplementedError(
            "Subclasses must implement this method if not skipped."
        )

    def predict(self, *args, **kwargs) -> None:
        """Predict stage submodel."""
        raise NotImplementedError(
            "Subclasses must implement this method if not skipped."
        )

    @abstractmethod
    def collect(self) -> None:
        """Collect stage submodel results."""
        raise NotImplementedError("Subclasses must implement this method.")

    def __repr__(self) -> str:
        stage_str = f"{self.type}(name={self.name}"
        if self.groupby is not None:
            stage_str += f", groupby={self.groupby}"
        if self.crossby is not None:
            stage_str += f", crossby={self.crossby}"
        return stage_str + ")"<|MERGE_RESOLUTION|>--- conflicted
+++ resolved
@@ -14,13 +14,8 @@
 from pydantic import BaseModel, ConfigDict, Field, validate_call
 
 import onemod.stage as onemod_stages
-<<<<<<< HEAD
-from onemod.config import ModelConfig, StageConfig
+from onemod.config import StageConfig
 from onemod.dtypes import Data, UniqueList
-=======
-from onemod.config import StageConfig
-from onemod.dtypes import Data
->>>>>>> 194decb4
 from onemod.fsutils import DataInterface
 from onemod.io import Input, Output
 from onemod.utils.decorators import computed_property
@@ -426,15 +421,9 @@
 
     """
 
-<<<<<<< HEAD
-    config: ModelConfig
+    config: StageConfig
     groupby: UniqueList[str] | None = None
     _crossby: UniqueList[str] | None = None
-=======
-    config: StageConfig
-    groupby: set[str] | None = None
-    _crossby: set[str] | None = None
->>>>>>> 194decb4
     _subset_ids: set[int] = set()
     _param_ids: set[int] = set()
     _collect_after: UniqueList[str] = list()

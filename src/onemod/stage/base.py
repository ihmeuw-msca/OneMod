"""Stage base classes."""

from __future__ import annotations

import json
from abc import ABC, abstractmethod
from functools import cached_property
from inspect import getfile
from pathlib import Path
<<<<<<< HEAD
from typing import Literal
=======
from typing import Any, Dict, Literal
>>>>>>> 06854a26

import pandas as pd
from pandas import DataFrame
from pydantic import ConfigDict, Field, computed_field, validate_call

import onemod.stage as onemod_stages
<<<<<<< HEAD
from onemod.config import ModelConfig, StageConfig
from onemod.io import Data, Input, Output
=======
from onemod.base_models import SerializableModel
from onemod.config import CrossedConfig, GroupedConfig, ModelConfig, StageConfig
from onemod.io import Input, Output
from onemod.types import Data
>>>>>>> 06854a26
from onemod.utils.parameters import create_params, get_params
from onemod.utils.subsets import create_subsets, get_subset
from onemod.validation import ValidationErrorCollector, handle_error


class Stage(SerializableModel, ABC):
    """Stage base class."""

    model_config = ConfigDict(validate_assignment=True)

    name: str
    config: StageConfig
    input_validation: Dict[str, Data] = Field(default_factory=dict)
    output_validation: Dict[str, Data] = Field(default_factory=dict)
    _directory: Path | None = None  # set by Pipeline.add_stage, Stage.from_json
    _module: Path | None = None  # set by Stage.from_json
    _skip: set[str] = set()  # defined by class
    _input: Input | None = None  # set by Stage.__call__, Stage.from_json
    _required_input: set[str] = set()  # name.extension, defined by class
    _optional_input: set[str] = set()  # name.extension, defined by class
    _output: set[str] = set()  # name.extension, defined by class

    @property
    def directory(self) -> Path:
        if self._directory is None:
            raise AttributeError(f"{self.name} directory has not been set")
        return self._directory

    @directory.setter
    def directory(self, directory: Path | str) -> None:
        self._directory = Path(directory)
        if not self._directory.exists():
            self._directory.mkdir()

    @computed_field
    @property
    def module(self) -> str | None:
        if self._module is None and not hasattr(
            onemod_stages, self.type
        ):  # custom stage
            try:
                return getfile(self.__class__)
            except TypeError:
                raise TypeError(f"Could not find module for {self.name} stage")
        return self._module

    @property
    def skip(self) -> set[str]:
        return self._skip

    @computed_field
    @property
    def input(self) -> Input | None:
        return self._input

    @cached_property
    def output(self) -> Output:
        output_items = {}
        for item in self._output:
            item_name = item.split(".")[0]  # remove extension
            output_items[item_name] = Data(
                stage=self.name,
                path=self.directory / item,
            )
        return Output(stage=self.name, items=output_items)
    
    @property
    def dependencies(self) -> set[str]:
        if self.input is None:
            return set()
        return self.input.dependencies
        
    @computed_field
    @property
    def type(self) -> str:
        return type(self).__name__

    @classmethod
    def from_json(
        cls,
        config: Path | str,
        stage_name: str | None = None,
        from_pipeline: bool = False,
    ) -> Stage:
        """Load stage from JSON file.

        Parameters
        ----------
        config : Path or str
            Path to config file.
        stage_name : str or None, optional
            Stage name, required if `from_pipeline` is True.
            Default is None.
        from_pipeline : bool, optional
            Whether `config` is a pipeline or stage config file.
            Default is False.

        Returns
        -------
        Stage
            Stage instance.

        Notes
        -----
        If `from_pipeline` is True, the stage directory is set to
        pipeline.directory / `stage_name`. Otherwise, the stage
        directory is set to the parent directory of `config`.

        """
        with open(config, "r") as f:
            config_dict = json.load(f)
        if from_pipeline:
            directory = Path(config_dict["directory"]) / stage_name
            try:
                config_dict = config_dict["stages"][stage_name]
            except KeyError:
                raise AttributeError(
                    f"{config_dict.name} does not have a '{stage_name}' stage"
                )
        else:
            directory = Path(config).parent
        stage = cls(**config_dict)
        stage.directory = directory
        if "module" in config_dict:
            stage._module = config_dict["module"]
        if "input" in config_dict:
            stage(**config_dict["input"])
        return stage
    
    def to_json(self, filepath: Path | str | None = None) -> None:
        """Save stage as JSON file.

        Parameters
        ----------
        filepath : Path, str or None, optional
            Where to save the config file. If None, file is saved at
            stage.directory / (stage.name + ."json").
            Default is None.

        """
        filepath = filepath or self.directory / (self.name + ".json")
        with open(filepath, "w") as f:
            f.write(self.model_dump_json(indent=4, exclude_none=True))
<<<<<<< HEAD

=======
            
>>>>>>> 06854a26
    @validate_call
    def evaluate(
        self,
        config: Path | str | None = None,
        from_pipeline: bool = False,
        method: Literal["run", "fit", "predict", "collect"] = "run",
        backend: Literal["local", "jobmon"] = "local",
        *args,
        **kwargs,
    ) -> None:
        """Evaluate stage method.

        Parameters
        ----------
        config : Path, str, or None, optional
            Path to config file. Required if `backend` is 'jobmon'.
            Default is None.
        from_pipeline : bool, optional
            Whether `config` is a pipeline or stage config file.
            Default is False.
        method : str, optional
<<<<<<< HEAD
            Name of method to evaluate. If Default is 'run'.
        backend : str, optional
            Whether to evaluate the method locally or with Jobmon.
            Default is 'local'.

        Raises
        ------
        AttributeError
            If `method` in `stage.skip`.

        Notes
        -----
        If `method` is not in `skip` but the stage does not have
        `method`, the stage's `run` method will be evaluated. For
        example, a data preprocessing stage might implement the `run`
        method, skip the `predict` method, and evaluate the `run` method
        when `fit` is called. Alternatively, a plotting stage might
        implement the `run` method, skip the `fit` method, and evaluate
        the `run` method when `predict` is called.

        """
        if method in self.skip:
            raise AttributeError(f"{self.name} skips the '{method}' method")
        method = method if hasattr(self, method) else "run"
        if backend == "jobmon":
            from onemod.backend import evaluate_with_jobmon

            evaluate_with_jobmon(
                model=self,
                config=config,
                from_pipeline=from_pipeline,
                method=method,
                *args,
                **kwargs,
            )
        else:
            self.__getattribute__(method)(*args, **kwargs)

=======
            Name of method to evaluate. Default is 'run'.
        backend : str, optional
            Whether to evaluate the method locally or with Jobmon.
            Default is 'local'.

        """
        if method in self.skip_if:
            raise AttributeError(f"{self.name} skips the '{method}' method")
        if backend == "jobmon":
            raise NotImplementedError("Jobmon backend not implemented")
        try:
            self.__getattribute__(method)()
        except AttributeError:
            raise AttributeError(
                f"{self.name} does not have a '{method}' method"
            )
    
    def validate_build(self, collector: ValidationErrorCollector) -> None:
        """Perfom build-time validation."""
        if self.input_validation:
            for item_name, schema in self.input_validation.items():
                if isinstance(schema, Data):
                    schema.validate_metadata(kind="input", collector=collector)
                    
        if self.output_validation:
            for item_name, schema in self.output_validation.items():
                if isinstance(schema, Data):
                    schema.validate_metadata(kind="output", collector=collector)
                    
    def validate_run(self, collector: ValidationErrorCollector) -> None:
        """Perfom run-time validation."""
        if self.input_validation:
            for item_name, schema in self.input_validation.items():
                data_path = self.input.get(item_name)
                if data_path:
                    schema.path = Path(data_path)
                    schema.validate_data(collector)
                else:
                    handle_error(self.name, "Input validation", ValueError,
                        f"Input data path for '{item_name}' not found in stage inputs.", collector)
                    
    def validate_outputs(self, collector: ValidationErrorCollector) -> None:
        """Perform post-run validation of outputs."""
        if self.output_validation:
            for item_name, data_spec in self.output_validation.items():
                data_output = self.output.get(item_name)
                if data_output:
                    data_spec.path = Path(data_output.path)
                    data_spec.validate_data(collector)
                else:
                    handle_error(
                        self.name, "Output Validation", KeyError,
                        f"Output data '{item_name}' not found after stage execution.", collector
                    )
        
>>>>>>> 06854a26
    def run(self) -> None:
        """Run stage."""
        raise NotImplementedError()
        
    @validate_call
    def __call__(self, **input: Data | Path) -> None:
        """Define stage dependencies."""
        if self.input is None:
            self._input = Input(
                stage=self.name,
                required=self._required_input,
                optional=self._optional_input,
            )
        self.input.check_missing({**self.input.items, **input})
        self.input.update(input)

    def __repr__(self) -> str:
        return f"{self.type}({self.name})"


class ModelStage(Stage, ABC):
    """Model stage base class."""

    config: ModelConfig
    groupby: set[str] = set()
    crossby: set[str] = set()  # set by Stage.create_stage_params
    _subset_ids: set[int] = set()  # set by Stage.create_stage_subsets
    _param_ids: set[int] = set()  # set by Stage.create_stage_params
    _required_input: set[str] = set()  # 'data' required for `groupby`

    @property
    def subset_ids(self) -> set[int]:
        if self.groupby and not self._subset_ids:
            try:
                subsets = pd.read_csv(self.directory / "subsets.csv")
                self._subset_ids = set(subsets["subset_id"])
            except FileNotFoundError():
                raise AttributeError(
                    f"{self.name} data subsets have not been created"
                )
        return self._subset_ids

    @property
    def param_ids(self) -> set[int]:
        if self.crossby and not self._param_ids:
            try:
                params = pd.read_csv(self.directory / "parameters.csv")
                self._params_ids = set(params["param_id"])
            except FileNotFoundError():
                raise AttributeError(
                    f"{self.name} parameter sets have not been created"
                )
        return self._param_ids

    def create_stage_subsets(self, data: DataFrame) -> None:
        """Create stage data subsets from groupby."""
        subsets = create_subsets(self.groupby, data)
        if subsets is not None:
            self._subset_ids = set(subsets["subset_id"])
            subsets.to_csv(self.directory / "subsets.csv", index=False)

    def get_stage_subset(self, subset_id: int) -> DataFrame:
        """Get stage data subset."""
        return get_subset(
            self.input["data"], self.directory / "subsets.csv", subset_id
        )

<<<<<<< HEAD
=======
    def run(self, subset_id = None, param_id = None):
        """Run stage submodel."""
        raise NotImplementedError()

    def collect(self) -> None:
        """Collect stage submodel results."""
        raise NotImplementedError()


class CrossedStage(Stage, ABC):
    """Crossed stage base class.

    Notes
    -----
    * Any stage that uses the `crossby` setting
    * If you don't want to collect submodel results after stage is run,
      don't implement `collect` method and add 'collect' to `skip_if`

    """

    config: CrossedConfig
    crossby: set[str] = set()  # set by Stage.create_stage_params
    _param_ids: set[int] = set()  # set by Stage.create_stage_params

    @property
    def param_ids(self) -> set[int]:
        return self._param_ids

>>>>>>> 06854a26
    def create_stage_params(self) -> None:
        """Create stage parameter sets from config."""
        params = create_params(self.config)
        if params is not None:
            self.crossby = set(params.drop(columns="param_id").columns)
            self._param_ids = set(params["param_id"])
            params.to_csv(self.directory / "parameters.csv", index=False)

    def set_params(self, param_id: int) -> None:
        """Set stage parameters."""
        params = get_params(self.directory / "parameters.csv", param_id)
        for param_name, param_value in params.items():
            self.config[param_name] = param_value

<<<<<<< HEAD
=======
    def run(self, subset_id: int | None = None, param_id: int | None = None) -> None:
        """Run stage submodel."""
        raise NotImplementedError()

    def collect(self) -> None:
        """Collect stage submodel results."""
        raise NotImplementedError()


class ModelStage(GroupedStage, CrossedStage, ABC):
    """Model stage base class.

    Notes
    -----
    * Models that don't have any `groupby`/`crossby` settings and/or no
      `collect` method should be handled differently (e.g., can skip
      some steps, should save results differently)

    """

    config: ModelConfig

    @abstractmethod
>>>>>>> 06854a26
    def run(self, subset_id: int | None, param_id: int | None) -> None:
        """Run stage submodel."""
        raise NotImplementedError("Subclasses must implement this method.")

    @abstractmethod
    def fit(self, subset_id: int | None, param_id: int | None) -> None:
        """Fit stage submodel."""
        raise NotImplementedError("Subclasses must implement this method.")

    @abstractmethod
    def predict(self, subset_id: int | None, param_id: int | None) -> None:
        """Predict stage submodel."""
<<<<<<< HEAD
        raise NotImplementedError()

    def collect(self) -> None:
        """Collect stage submodel results."""
        raise NotImplementedError()
=======
        raise NotImplementedError("Subclasses must implement this method.")
>>>>>>> 06854a26
<|MERGE_RESOLUTION|>--- conflicted
+++ resolved
@@ -7,26 +7,17 @@
 from functools import cached_property
 from inspect import getfile
 from pathlib import Path
-<<<<<<< HEAD
-from typing import Literal
-=======
-from typing import Any, Dict, Literal
->>>>>>> 06854a26
+from typing import Dict, Literal
 
 import pandas as pd
 from pandas import DataFrame
 from pydantic import ConfigDict, Field, computed_field, validate_call
 
 import onemod.stage as onemod_stages
-<<<<<<< HEAD
+from onemod.base_models import SerializableModel
 from onemod.config import ModelConfig, StageConfig
-from onemod.io import Data, Input, Output
-=======
-from onemod.base_models import SerializableModel
-from onemod.config import CrossedConfig, GroupedConfig, ModelConfig, StageConfig
 from onemod.io import Input, Output
 from onemod.types import Data
->>>>>>> 06854a26
 from onemod.utils.parameters import create_params, get_params
 from onemod.utils.subsets import create_subsets, get_subset
 from onemod.validation import ValidationErrorCollector, handle_error
@@ -88,17 +79,16 @@
         for item in self._output:
             item_name = item.split(".")[0]  # remove extension
             output_items[item_name] = Data(
-                stage=self.name,
-                path=self.directory / item,
+                stage=self.name, path=self.directory / item
             )
         return Output(stage=self.name, items=output_items)
-    
+
     @property
     def dependencies(self) -> set[str]:
         if self.input is None:
             return set()
         return self.input.dependencies
-        
+
     @computed_field
     @property
     def type(self) -> str:
@@ -107,7 +97,7 @@
     @classmethod
     def from_json(
         cls,
-        config: Path | str,
+        config_path: Path | str,
         stage_name: str | None = None,
         from_pipeline: bool = False,
     ) -> Stage:
@@ -115,7 +105,7 @@
 
         Parameters
         ----------
-        config : Path or str
+        config_path : Path or str
             Path to config file.
         stage_name : str or None, optional
             Stage name, required if `from_pipeline` is True.
@@ -136,49 +126,45 @@
         directory is set to the parent directory of `config`.
 
         """
-        with open(config, "r") as f:
-            config_dict = json.load(f)
+        with open(config_path, "r") as f:
+            config = json.load(f)
         if from_pipeline:
-            directory = Path(config_dict["directory"]) / stage_name
+            directory = Path(config["directory"]) / stage_name
             try:
-                config_dict = config_dict["stages"][stage_name]
+                config = config["stages"][stage_name]
             except KeyError:
                 raise AttributeError(
-                    f"{config_dict.name} does not have a '{stage_name}' stage"
+                    f"{config.name} does not have a '{stage_name}' stage"
                 )
         else:
-            directory = Path(config).parent
-        stage = cls(**config_dict)
+            directory = Path(config_path).parent
+        stage = cls(**config)
         stage.directory = directory
-        if "module" in config_dict:
-            stage._module = config_dict["module"]
-        if "input" in config_dict:
-            stage(**config_dict["input"])
+        if "module" in config:
+            stage._module = config["module"]
+        if "input" in config:
+            stage(**config["input"])
         return stage
-    
-    def to_json(self, filepath: Path | str | None = None) -> None:
+
+    def to_json(self, config_path: Path | str | None = None) -> None:
         """Save stage as JSON file.
 
         Parameters
         ----------
-        filepath : Path, str or None, optional
+        config_path : Path, str or None, optional
             Where to save the config file. If None, file is saved at
             stage.directory / (stage.name + ."json").
             Default is None.
 
         """
-        filepath = filepath or self.directory / (self.name + ".json")
-        with open(filepath, "w") as f:
+        config_path = config_path or self.directory / (self.name + ".json")
+        with open(config_path, "w") as f:
             f.write(self.model_dump_json(indent=4, exclude_none=True))
-<<<<<<< HEAD
-
-=======
-            
->>>>>>> 06854a26
+
     @validate_call
     def evaluate(
         self,
-        config: Path | str | None = None,
+        config_path: Path | str | None = None,
         from_pipeline: bool = False,
         method: Literal["run", "fit", "predict", "collect"] = "run",
         backend: Literal["local", "jobmon"] = "local",
@@ -189,14 +175,13 @@
 
         Parameters
         ----------
-        config : Path, str, or None, optional
+        config_path : Path, str, or None, optional
             Path to config file. Required if `backend` is 'jobmon'.
             Default is None.
         from_pipeline : bool, optional
             Whether `config` is a pipeline or stage config file.
             Default is False.
         method : str, optional
-<<<<<<< HEAD
             Name of method to evaluate. If Default is 'run'.
         backend : str, optional
             Whether to evaluate the method locally or with Jobmon.
@@ -226,7 +211,7 @@
 
             evaluate_with_jobmon(
                 model=self,
-                config=config,
+                config_path=config_path,
                 from_pipeline=from_pipeline,
                 method=method,
                 *args,
@@ -235,36 +220,18 @@
         else:
             self.__getattribute__(method)(*args, **kwargs)
 
-=======
-            Name of method to evaluate. Default is 'run'.
-        backend : str, optional
-            Whether to evaluate the method locally or with Jobmon.
-            Default is 'local'.
-
-        """
-        if method in self.skip_if:
-            raise AttributeError(f"{self.name} skips the '{method}' method")
-        if backend == "jobmon":
-            raise NotImplementedError("Jobmon backend not implemented")
-        try:
-            self.__getattribute__(method)()
-        except AttributeError:
-            raise AttributeError(
-                f"{self.name} does not have a '{method}' method"
-            )
-    
     def validate_build(self, collector: ValidationErrorCollector) -> None:
         """Perfom build-time validation."""
         if self.input_validation:
             for item_name, schema in self.input_validation.items():
                 if isinstance(schema, Data):
                     schema.validate_metadata(kind="input", collector=collector)
-                    
+
         if self.output_validation:
             for item_name, schema in self.output_validation.items():
                 if isinstance(schema, Data):
                     schema.validate_metadata(kind="output", collector=collector)
-                    
+
     def validate_run(self, collector: ValidationErrorCollector) -> None:
         """Perfom run-time validation."""
         if self.input_validation:
@@ -274,9 +241,14 @@
                     schema.path = Path(data_path)
                     schema.validate_data(collector)
                 else:
-                    handle_error(self.name, "Input validation", ValueError,
-                        f"Input data path for '{item_name}' not found in stage inputs.", collector)
-                    
+                    handle_error(
+                        self.name,
+                        "Input validation",
+                        ValueError,
+                        f"Input data path for '{item_name}' not found in stage inputs.",
+                        collector,
+                    )
+
     def validate_outputs(self, collector: ValidationErrorCollector) -> None:
         """Perform post-run validation of outputs."""
         if self.output_validation:
@@ -287,15 +259,17 @@
                     data_spec.validate_data(collector)
                 else:
                     handle_error(
-                        self.name, "Output Validation", KeyError,
-                        f"Output data '{item_name}' not found after stage execution.", collector
+                        self.name,
+                        "Output Validation",
+                        KeyError,
+                        f"Output data '{item_name}' not found after stage execution.",
+                        collector,
                     )
-        
->>>>>>> 06854a26
+
     def run(self) -> None:
         """Run stage."""
         raise NotImplementedError()
-        
+
     @validate_call
     def __call__(self, **input: Data | Path) -> None:
         """Define stage dependencies."""
@@ -317,10 +291,15 @@
 
     config: ModelConfig
     groupby: set[str] = set()
-    crossby: set[str] = set()  # set by Stage.create_stage_params
+    _crossby: set[str] = set()  # set by Stage.create_stage_params
     _subset_ids: set[int] = set()  # set by Stage.create_stage_subsets
     _param_ids: set[int] = set()  # set by Stage.create_stage_params
     _required_input: set[str] = set()  # 'data' required for `groupby`
+
+    @computed_field
+    @property
+    def crossby(self) -> set[str]:
+        return self._crossby
 
     @property
     def subset_ids(self) -> set[int]:
@@ -359,42 +338,11 @@
             self.input["data"], self.directory / "subsets.csv", subset_id
         )
 
-<<<<<<< HEAD
-=======
-    def run(self, subset_id = None, param_id = None):
-        """Run stage submodel."""
-        raise NotImplementedError()
-
-    def collect(self) -> None:
-        """Collect stage submodel results."""
-        raise NotImplementedError()
-
-
-class CrossedStage(Stage, ABC):
-    """Crossed stage base class.
-
-    Notes
-    -----
-    * Any stage that uses the `crossby` setting
-    * If you don't want to collect submodel results after stage is run,
-      don't implement `collect` method and add 'collect' to `skip_if`
-
-    """
-
-    config: CrossedConfig
-    crossby: set[str] = set()  # set by Stage.create_stage_params
-    _param_ids: set[int] = set()  # set by Stage.create_stage_params
-
-    @property
-    def param_ids(self) -> set[int]:
-        return self._param_ids
-
->>>>>>> 06854a26
     def create_stage_params(self) -> None:
         """Create stage parameter sets from config."""
         params = create_params(self.config)
         if params is not None:
-            self.crossby = set(params.drop(columns="param_id").columns)
+            self._crossby = set(params.drop(columns="param_id").columns)
             self._param_ids = set(params["param_id"])
             params.to_csv(self.directory / "parameters.csv", index=False)
 
@@ -404,50 +352,26 @@
         for param_name, param_value in params.items():
             self.config[param_name] = param_value
 
-<<<<<<< HEAD
-=======
-    def run(self, subset_id: int | None = None, param_id: int | None = None) -> None:
+    @abstractmethod
+    def run(
+        self, subset_id: int | None = None, param_id: int | None = None
+    ) -> None:
         """Run stage submodel."""
-        raise NotImplementedError()
-
+        raise NotImplementedError("Subclasses must implement this method.")
+
+    def fit(self, subset_id: int | None, param_id: int | None) -> None:
+        """Fit stage submodel."""
+        raise NotImplementedError(
+            "Subclasses must implement this method if not skipped."
+        )
+
+    def predict(self, subset_id: int | None, param_id: int | None) -> None:
+        """Predict stage submodel."""
+        raise NotImplementedError(
+            "Subclasses must implement this method if not skipped."
+        )
+
+    @abstractmethod
     def collect(self) -> None:
         """Collect stage submodel results."""
-        raise NotImplementedError()
-
-
-class ModelStage(GroupedStage, CrossedStage, ABC):
-    """Model stage base class.
-
-    Notes
-    -----
-    * Models that don't have any `groupby`/`crossby` settings and/or no
-      `collect` method should be handled differently (e.g., can skip
-      some steps, should save results differently)
-
-    """
-
-    config: ModelConfig
-
-    @abstractmethod
->>>>>>> 06854a26
-    def run(self, subset_id: int | None, param_id: int | None) -> None:
-        """Run stage submodel."""
-        raise NotImplementedError("Subclasses must implement this method.")
-
-    @abstractmethod
-    def fit(self, subset_id: int | None, param_id: int | None) -> None:
-        """Fit stage submodel."""
-        raise NotImplementedError("Subclasses must implement this method.")
-
-    @abstractmethod
-    def predict(self, subset_id: int | None, param_id: int | None) -> None:
-        """Predict stage submodel."""
-<<<<<<< HEAD
-        raise NotImplementedError()
-
-    def collect(self) -> None:
-        """Collect stage submodel results."""
-        raise NotImplementedError()
-=======
-        raise NotImplementedError("Subclasses must implement this method.")
->>>>>>> 06854a26
+        raise NotImplementedError("Subclasses must implement this method.")
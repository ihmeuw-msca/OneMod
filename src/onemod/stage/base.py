"""Stage base classes."""

from __future__ import annotations

import warnings
from abc import ABC, abstractmethod
from functools import cached_property
from inspect import getfile
from pathlib import Path
from typing import Any, Literal

from pandas import DataFrame
from pplkit.data.interface import DataInterface
from pydantic import BaseModel, ConfigDict, Field, computed_field, validate_call

import onemod.stage as onemod_stages
from onemod.config import ModelConfig, StageConfig
from onemod.io import Input, Output
from onemod.dtypes import Data
from onemod.serializers.functions import load_config
from onemod.utils.parameters import create_params, get_params
from onemod.utils.subsets import create_subsets, get_subset
from onemod.validation import ValidationErrorCollector, handle_error


class Stage(BaseModel, ABC):
    """Stage base class.

    Parameters
    ----------
    name : str
        Stage name.
    config : StageConfig
        Stage configuration.
    input_validation : dict, optional
        Description.
    output_validation : dict, optional
        Description.

    """

    model_config = ConfigDict(validate_assignment=True)

    name: str
    config: StageConfig
    input_validation: dict[str, Data] = Field(default_factory=dict)
    output_validation: dict[str, Data] = Field(default_factory=dict)
    _dataif: DataInterface | None = None  # set by Pipeline.build, from_json
    _module: Path | None = None  # set by from_json
    _skip: set[str] = set()  # defined by class
    _input: Input | None = None  # set by __call__, from_json
    _required_input: set[str] = set()  # name.extension, defined by class
    _optional_input: set[str] = set()  # name.extension, defined by class
    _output: set[str] = set()  # name.extension, defined by class

    @property
<<<<<<< HEAD
    def dataif(self) -> DataInterface:
        if self._dataif is None:
            raise AttributeError(f"{self.name} dataif has not been set")
        return self._dataif

    def set_dataif(self, config_path: Path | str) -> None:
        directory = Path(config_path).parent
        self._dataif = DataInterface(
            directory=directory,
            config=config_path,
            output=directory / self.name,
        )
        for item_name, item_value in self.input.items.items():
            if isinstance(item_value, Path):
                self._dataif.add_dir(item_name, item_value)
            elif isinstance(item_value, Data):
                self._dataif.add_dir(
                    item_name, directory / item_value.stage / item_value.path
                )
        if not (directory / self.name).exists():
            (directory / self.name).mkdir()
=======
    def directory(self) -> Path:
        if self._directory is None:
            raise AttributeError(f"Stage '{self.name}' directory has not been set. Has the stage been added to the pipeline?")
        return self._directory

    @directory.setter
    def directory(self, directory: Path | str) -> None:
        self._directory = Path(directory)
        if not self._directory.exists():
            self._directory.mkdir()
>>>>>>> d398cf3f

    @computed_field
    @property
    def module(self) -> str | None:
        if self._module is None and not hasattr(
            onemod_stages, self.type
        ):  # custom stage
            try:
                return getfile(self.__class__)
            except TypeError:
                raise TypeError(f"Could not find module for {self.name} stage")
        return self._module

    @property
    def skip(self) -> set[str]:
        return self._skip

    @computed_field
    @property
    def input(self) -> Input | None:
        if self._input is None:
            raise AttributeError(f"{self.name} input has not been set")
        return self._input

    @cached_property
    def output(self) -> Output:
        output_items = {}
        for item in self._output:
            item_name = item.split(".")[0]  # remove extension
            output_items[item_name] = Data(stage=self.name, path=item)
        return Output(stage=self.name, items=output_items)

    @property
    def dependencies(self) -> set[str]:
        if self.input is None:
            return set()
        return self.input.dependencies

    @computed_field
    @property
    def type(self) -> str:
        return type(self).__name__

    @classmethod
    def from_json(cls, config_path: Path | str, stage_name: str) -> Stage:
        """Load stage from JSON file.

        Parameters
        ----------
        config_path : Path or str
            Path to config file.
        stage_name : str
            Stage name.

        Returns
        -------
        Stage
            Stage instance.

        """
        try:
            config = load_config(config_path)["stages"][stage_name]
        except KeyError:
            f"Config does not contain a stage named '{stage_name}'"
        stage = cls(**config)
        stage.set_dataif(config_path)
        if "module" in config:
            stage._module = config["module"]
        if "crossby" in config:
            stage._crossby = config["crossby"]
        if "input" in config:
            stage(**config["input"])
        return stage

    @validate_call
    def evaluate(
        self,
        method: Literal["run", "fit", "predict"] = "run",
        backend: Literal["local", "jobmon"] = "local",
        **kwargs,
    ) -> None:
        """Evaluate stage method.

        Parameters
        ----------
        method : str, optional
            Name of method to evaluate. Default is 'run'.
        backend : str, optional
            Whether to evaluate the method locally or with Jobmon.
            Default is 'local'.

        Other Parameters
        ----------------
        cluster : str, optional
            Cluster name. Required if `backend` is 'jobmon'.
        resources : Path or str, optional
            Path to resources yaml file. Required if `backend` is
            'jobmon'.

        Notes
        -----
        If stage does not implement `method`, and `method` not in
        `skip`, the `run` method will be evaluated. For example, a data
        preprocessing stage might implement `run`, skip `predict`, and
        evaluate `run` when `fit` is called. Alternatively, a plotting
        stage might implement `run`, skip `fit`, and evaluate `run` when
        `predict` is called.

        """
        if method in self.skip:
            warnings.warn(f"{self.name} skips the '{method}' method")
            return
        method = method if hasattr(self, method) else "run"
        if backend == "jobmon":
            from onemod.backend import evaluate_with_jobmon

            evaluate_with_jobmon(model=self, method=method, **kwargs)
        else:
            self.__getattribute__(method)()

    def validate_build(self, collector: ValidationErrorCollector) -> None:
        """Perfom build-time validation."""
        if self.input_validation:
            for item_name, schema in self.input_validation.items():
                if isinstance(schema, Data):
                    schema.validate_metadata(kind="input", collector=collector)

        if self.output_validation:
            for item_name, schema in self.output_validation.items():
                if isinstance(schema, Data):
                    schema.validate_metadata(kind="output", collector=collector)

    def validate_run(self, collector: ValidationErrorCollector) -> None:
        """Perfom run-time validation."""
        if self.input_validation:
            for item_name, schema in self.input_validation.items():
                data_path = self.input.get(item_name)
                if data_path:
                    schema.path = Path(data_path)
                    schema.validate_data(collector)
                else:
                    handle_error(
                        self.name,
                        "Input validation",
                        ValueError,
                        f"Input data path for '{item_name}' not found in stage inputs.",
                        collector,
                    )

    def validate_outputs(self, collector: ValidationErrorCollector) -> None:
        """Perform post-run validation of outputs."""
        if self.output_validation:
            for item_name, data_spec in self.output_validation.items():
                data_output = self.output.get(item_name)
                if data_output:
                    data_spec.path = Path(data_output.path)
                    data_spec.validate_data(collector)
                else:
                    handle_error(
                        self.name,
                        "Output Validation",
                        KeyError,
                        f"Output data '{item_name}' not found after stage execution.",
                        collector,
                    )

    def get_field(self, field: str, stage_name: str | None = None) -> Any:
        """Get field from config file.

        Parameters
        ----------
        field : str
            Name of field. If field is nested, join keys with '-'.
            For example, 'config-id_columns`.
        stage_name : str or None, optional
            Name of stage if field belongs to stage. Default is None.

        Returns
        -------
        Any
            Field item.

        """
        # Using cached load_config instead of self.dataif.load_config
        config = load_config(self.dataif.config)
        if stage_name is not None:
            config = config["stages"][stage_name]
        for key in field.split("-"):
            config = config[key]
        return config

    @abstractmethod
    def run(self) -> None:
        """Run stage."""
        raise NotImplementedError("Subclasses must implement this method.")

    @validate_call
    def __call__(self, **input: Data | Path) -> None:
        """Define stage dependencies."""
        if self._input is None:
            self._input = Input(
                stage=self.name,
                required=self._required_input,
                optional=self._optional_input,
            )
        self.input.check_missing({**self.input.items, **input})
        self.input.update(input)

    def __repr__(self) -> str:
        return f"{self.type}({self.name})"


class ModelStage(Stage, ABC):
    """Model stage base class.

    Model stages can be run separately for data subsets using the
    `groupby` attribute. For example, a single stage could have separate
    models by sex_id or age_group_id.

    Model stages can also be run for different parameter combinations
    using the `crossby` attribute. For example, a single stage could be
    run for various hyperparameter values, and then the results could be
    combined into an ensemble. Any parameter in config.crossable_params
    can be specified as either a single value or a list of values.

    When a model stage method is evaluated, all submodels (identified by
    their `subset_id` and `param_id`) are evaluated, and then the
    submodel results are collected using the `collect` method.

    Parameters
    ----------
    name : str
        Stage name.
    config : ModelConfig
        Stage configuration.
    groupby : set of str or None, optional
        Column names used to create data subsets.
        Default is None.
    input_validation : dict, optional
        Description.
    output_validation : dict, optional
        Description.

    """

    config: ModelConfig
    groupby: set[str] | None = None
    _crossby: set[str] | None = None  # set by Stage.create_stage_params
    _subset_ids: set[int] = set()  # set by Stage.create_stage_subsets
    _param_ids: set[int] = set()  # set by Stage.create_stage_params
    _required_input: set[str] = set()  # data required for groupby

    @computed_field
    @property
    def crossby(self) -> set[str]:
        return self._crossby

    @property
    def subset_ids(self) -> set[int]:
        if self.groupby is not None and not self._subset_ids:
            try:
                subsets = self.dataif.load_output("subsets.csv")
                self._subset_ids = set(subsets["subset_id"])
            except FileNotFoundError:
                raise AttributeError(
                    f"{self.name} data subsets have not been created"
                )
        return self._subset_ids

    @property
    def param_ids(self) -> set[int]:
        if self.crossby is not None and not self._param_ids:
            try:
                params = self.dataif.load_output("parameters.csv")
                self._param_ids = set(params["param_id"])
            except FileNotFoundError:
                raise AttributeError(
                    f"{self.name} parameter sets have not been created"
                )
        return self._param_ids

    def create_stage_subsets(self, data: Path | str) -> None:
        """Create stage data subsets from groupby."""
        subsets = create_subsets(
            self.groupby, self.dataif.load(data, columns=self.groupby)
        )
        self._subset_ids = set(subsets["subset_id"])
        self.dataif.dump_output(subsets, "subsets.csv", index=False)

    def get_stage_subset(self, subset_id: int) -> DataFrame:
        """Get stage data subset."""
        return get_subset(
            self.dataif.load_data(),
            self.dataif.load_output("subsets.csv"),
            subset_id,
        )

    def create_stage_params(self) -> None:
        """Create stage parameter sets from config."""
        params = create_params(self.config)
        if params is not None:
            self._crossby = set(params.drop(columns="param_id").columns)
            self._param_ids = set(params["param_id"])
            self.dataif.dump_output("parameters.csv", index=False)

    def set_params(self, param_id: int) -> None:
        """Set stage parameters."""
        params = get_params(self.dataif.load_output("parameters.csv"), param_id)
        for param_name, param_value in params.items():
            self.config[param_name] = param_value

    @validate_call
    def evaluate(
        self,
        method: Literal["run", "fit", "predict", "collect"] = "run",
        backend: Literal["local", "jobmon"] = "local",
        **kwargs,
    ) -> None:
        """Evaluate model stage method.

        Parameters
        ----------
        method : str, optional
            Name of method to evaluate. Default is 'run'.
        backend : str, optional
            Whether to evaluate the method locally or with Jobmon.
            Default is 'local'.

        Other Parameters
        ----------------
        subset_id : int, optional
            Submodel data subset ID. Ignored if `backend` is 'jobmon'.
        param_id : int, optional
            Submodel parameter set ID. Ignored if `backend` is 'jobmon'.
        config : Path or str, optional
            Path to config file. Required if `backend` is 'jobmon'.
        cluster : str, optional
            Cluster name. Required if `backend` is 'jobmon'.
        resources : Path or str, optional
            Path to resources yaml file. Required if `backend` is
            'jobmon'.

        Notes
        -----
        If either `subset_id` or `param_id` is passed, `method` will be
        evaluated for the corresponding submodel (unless `backend` is
        'jobmon' or `method` is 'collect', in which case `subset_id`
        and `param_id` are ignored). Otherwise, `method` will be
        evaluated for all submodels, and then `collect` will be
        evaluated to collect the submodel results.

        """
        if method in self.skip:
            warnings.warn(f"{self.name} skips the '{method}' method")
            return
        if backend == "jobmon":
            from onemod.backend import evaluate_with_jobmon

            evaluate_with_jobmon(model=self, method=method, **kwargs)
        else:
            if method == "collect":
                self.collect()
            else:
                subset_id = kwargs.get("subset_id")
                param_id = kwargs.get("param_id")
                if subset_id is not None or param_id is not None:
                    self.__getattribute__(method)(subset_id, param_id)
                else:
                    from onemod.backend import evaluate_local

                    evaluate_local(model=self, method=method)

    @abstractmethod
    def run(
        self, subset_id: int | None = None, param_id: int | None = None
    ) -> None:
        """Run stage submodel."""
        raise NotImplementedError("Subclasses must implement this method.")

    def fit(
        self, subset_id: int | None = None, param_id: int | None = None
    ) -> None:
        """Fit stage submodel."""
        raise NotImplementedError(
            "Subclasses must implement this method if not skipped."
        )

    def predict(
        self, subset_id: int | None = None, param_id: int | None = None
    ) -> None:
        """Predict stage submodel."""
        raise NotImplementedError(
            "Subclasses must implement this method if not skipped."
        )

    @abstractmethod
    def collect(self) -> None:
        """Collect stage submodel results."""
        raise NotImplementedError("Subclasses must implement this method.")

    def __repr__(self) -> str:
        stage_str = f"{self.type}({self.name}"
        if self.groupby is not None:
            stage_str += f", groupby={self.groupby}"
        if self.crossby is not None:
            stage_str += f", crossby={self.crossby}"
        return stage_str + ")"<|MERGE_RESOLUTION|>--- conflicted
+++ resolved
@@ -54,10 +54,12 @@
     _output: set[str] = set()  # name.extension, defined by class
 
     @property
-<<<<<<< HEAD
     def dataif(self) -> DataInterface:
         if self._dataif is None:
-            raise AttributeError(f"{self.name} dataif has not been set")
+            raise AttributeError(
+                f"Stage '{self.name}' dataif has not been set."
+                "Has the stage been added to the pipeline?"
+            )
         return self._dataif
 
     def set_dataif(self, config_path: Path | str) -> None:
@@ -76,18 +78,6 @@
                 )
         if not (directory / self.name).exists():
             (directory / self.name).mkdir()
-=======
-    def directory(self) -> Path:
-        if self._directory is None:
-            raise AttributeError(f"Stage '{self.name}' directory has not been set. Has the stage been added to the pipeline?")
-        return self._directory
-
-    @directory.setter
-    def directory(self, directory: Path | str) -> None:
-        self._directory = Path(directory)
-        if not self._directory.exists():
-            self._directory.mkdir()
->>>>>>> d398cf3f
 
     @computed_field
     @property

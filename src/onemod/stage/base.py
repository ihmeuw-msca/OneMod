--- conflicted
+++ resolved
@@ -30,12 +30,9 @@
 
     name: str
     config: StageConfig
-<<<<<<< HEAD
-    _pipeline: str  # set by Stage.from_json
-=======
     input_validation: Dict[str, Data] = Field(default_factory=dict)
     output_validation: Dict[str, Data] = Field(default_factory=dict)
->>>>>>> 17f9a890
+    _pipeline: str  # set by Stage.from_json
     _directory: Path | None = None  # set by Pipeline.add_stage, Stage.from_json
     _module: Path | None = None  # set by Stage.from_json
     _skip: set[str] = set()  # defined by class
@@ -141,14 +138,7 @@
         with open(config_path, "r") as f:
             config = json.load(f)
         if from_pipeline:
-<<<<<<< HEAD
             pipeline = config["name"]
-            directory = Path(config["directory"]) / name
-            config = config["stages"][name]
-        else:
-            pipeline = None
-            directory = Path(filepath).parent
-=======
             directory = Path(config["directory"]) / stage_name
             try:
                 config = config["stages"][stage_name]
@@ -157,8 +147,8 @@
                     f"{config.name} does not have a '{stage_name}' stage"
                 )
         else:
+            pipeline = None
             directory = Path(config_path).parent
->>>>>>> 17f9a890
         stage = cls(**config)
         stage._pipeline = pipeline
         stage.directory = directory
@@ -356,17 +346,11 @@
 
     def get_stage_subset(self, subset_id: int) -> DataFrame:
         """Get stage data subset."""
-<<<<<<< HEAD
         if isinstance(self.input["data"], Path):
             data_path = self.input["data"]
         else:
             data_path = self.input["data"].path
         return get_subset(data_path, self.directory / "subsets.csv", subset_id)
-=======
-        return get_subset(
-            self.input["data"], self.directory / "subsets.csv", subset_id
-        )
->>>>>>> 17f9a890
 
     def create_stage_params(self) -> None:
         """Create stage parameter sets from config."""

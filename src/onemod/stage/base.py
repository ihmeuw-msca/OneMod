"""Stage base classes."""

from __future__ import annotations

import json
<<<<<<< HEAD
from abc import ABC, abstractmethod
=======
from abc import ABC
from functools import cached_property
>>>>>>> 2c8e3285
from inspect import getfile
from pathlib import Path
from typing import Any

from pandas import DataFrame
from pydantic import BaseModel, ConfigDict, computed_field, validate_call

import onemod.stage as onemod_stages
from onemod.config import CrossedConfig, GroupedConfig, ModelConfig, StageConfig
<<<<<<< HEAD
from onemod.io import Input, Output
from onemod.types import Data
from onemod.utils.parameters import create_params, get_params
from onemod.utils.subsets import create_subsets, get_subset
from onemod.validation import ValidationErrorCollector, validation_context
=======
from onemod.io import Data, Input, Output
from onemod.utils.parameters import create_params, get_params
from onemod.utils.subsets import create_subsets, get_subset
>>>>>>> 2c8e3285


class Stage(BaseModel, ABC):
    """Stage base class."""

    model_config = ConfigDict(validate_assignment=True)

    name: str
    config: StageConfig
<<<<<<< HEAD
    # input: dict[str, Data] = {}  # also set by Stage.__call__
    # TODO: confirm this is the intended usage
    input: Input
    output: Output
    _directory: Path | None = None  # set by Stage.from_json, Pipeline.add_stage
    _module: Path | None = None  # set by Stage.from_json
    _skip_if: set[str] = set()  # defined by class
    _inputs: set[str] = set()  # defined by class
    _outputs: set[str] = set()  # defined by class
=======
    _directory: Path | None = None  # set by Pipeline.add_stage, Stage.from_json
    _module: Path | None = None  # set by Stage.from_json
    _skip_if: set[str] = set()  # defined by class
    _input: Input | None = None  # set by Stage.__call__, Stage.from_json
    _required_input: set[str] = set()  # name.extension, defined by class
    _optional_input: set[str] = set()  # name.extension, defined by class
    _output: set[str] = set()  # name.extension, defined by class
>>>>>>> 2c8e3285

    @property
    def directory(self) -> Path:
        if self._directory is None:
            raise ValueError(f"{self.name} directory has not been set")
        return self._directory

    @directory.setter
    def directory(self, directory: Path | str) -> None:
        self._directory = Path(directory)
        if not self._directory.exists():
            self._directory.mkdir()

    @computed_field
    @property
    def module(self) -> str | None:
        if self._module is None and not hasattr(
            onemod_stages, self.type
        ):  # custom stage
            try:
                return getfile(self.__class__)
            except TypeError:
                raise TypeError(f"Could not find module for {self.name} stage")
        return self._module

    @property
    def skip_if(self) -> set[str]:
        return self._skip_if

    @computed_field
    @property
    def input(self) -> Input | None:
        return self._input

    @cached_property
    def output(self) -> Output:
        output_items = {}
        for item in self._output:
            item_name = item.split(".")[0]  # remove extension
            output_items[item_name] = Data(
                stage=self.name, path=self.directory / item
            )
        return Output(stage=self.name, items=output_items)

    @property
    def dependencies(self) -> set[str]:
<<<<<<< HEAD
        return self.input.dependencies

    def to_dict(self) -> dict:
        """Convert stage to dictionary representaion."""
        return {
            "name": self.name,
            "type": self.type,
            "config": self.config.model_dump(),
            "inputs": self.input.to_dict(),
            "outputs": self.output.to_dict(),
            "dependencies": self.dependencies,
        }
=======
        if self.input is None:
            return set()
        return self.input.dependencies

    @computed_field
    @property
    def type(self) -> str:
        return type(self).__name__
>>>>>>> 2c8e3285

    @classmethod
    def from_json(
        cls,
        filepath: Path | str,
        name: str | None = None,
        from_pipeline: bool = False,
    ) -> Stage:
        """Load stage from JSON file.

        Parameters
        ----------
        filepath : Path or str
            Path to config file.
        name : str or None, optional
            Stage name, required if `from_pipeline` is True.
            Default is None.
        from_pipeline : bool, optional
            Whether `filepath` is a pipeline or stage config file.
            Default is False.

        Returns
        -------
        Stage
            Stage instance.

        Notes
        -----
        If `from_pipeline` is True, the stage directory is set to
        pipeline.directory / `name`. Otherwise, the stage directory is
        set to the parent directory of `filepath`.

        """
        with open(filepath, "r") as f:
            config = json.load(f)
        if from_pipeline:
            directory = Path(config["directory"]) / name
            config = config["stages"][name]
        else:
            directory = Path(filepath).parent
            
        stage = cls(
            name=config["name"],
            type=config["type"],
            config=StageConfig(**config["config"]),
            module=config.get("module", None),
            input=Input.from_dict(config["inputs"]),
            output=Output.from_dict(config["outputs"]),
            dependencies=config.get("dependencies", set()),
        )
        stage.directory = directory
<<<<<<< HEAD
=======
        if "module" in config:
            stage._module = config["module"]
        if "input" in config:
            stage(**config["input"])
>>>>>>> 2c8e3285
        return stage

    def to_json(self, filepath: Path | str | None = None) -> None:
        """Save stage as JSON file.

        Parameters
        ----------
        filepath : Path, str or None, optional
            Where to save the config file. If None, file is saved at
            stage.directory / (stage.name + ."json").
            Default is None.

        """
        filepath = filepath or self.directory / (self.name + ".json")
        with open(filepath, "w") as f:
            json.dump(self.to_dict(), f, indent=4)

    @classmethod
    def evaluate(
        cls,
        filepath: Path | str,
        stage_name: str | None = None,
        from_pipeline: bool = False,
        method: str = "run",
        *args,
        **kwargs,
    ) -> None:
        """Evaluate stage method.

        Parameters
        ----------
        filepath : Path or str
            Path to config file.
        stage_name : str or None, optional
            Stage name, required if `from_pipeline` is True.
            Default is None.
        from_pipeline : bool, optional
            Whether `filepath` is a pipeline or stage config file.
            Default is False.
        method : str, optional
            Name of stage method to evaluate. Default is 'run'.

        Notes
        -----
        This class method is designed to be called from the command
        line. It creates a stage instance from the config file, then
        calls the stage method.

        """
        stage = cls.from_json(filepath, stage_name, from_pipeline)
        if method in stage.skip_if:
            raise AttributeError(f"{stage.name} skips the '{method}' method")
        try:
            stage.__getattribute__(method)(*args, **kwargs)
        except AttributeError:
            raise AttributeError(
                f"{stage.name} does not have a '{method}' method"
            )
    
    def validate_inputs(self, collector: ValidationErrorCollector) -> None:
        """Validate stage inputs."""
        self.input.validate()

        for key, value in self.input.items():
            if isinstance(value, Data):
                value.validate_data(collector)
        
    def validate_outputs(self, collector: ValidationErrorCollector) -> None:
        """Validate stage outputs."""
        for key, value in self.output.items():
            if isinstance(value, Data):
                value.validate_data(collector)
        
    def run(self, subset_id: int | None = None, param_id: int | None = None) -> None:
        """User-defined method to run stage."""
        raise NotImplementedError("Subclasses must implement this method.")
        
    def execute(self, subset_id: int | None = None, param_id: int | None = None) -> None:
        """Execute stage."""
        with validation_context() as collector:
            self.validate_inputs(collector)
            
            if collector.errors:
                errors = collector.get_errors()
                raise ValueError(f"Validation failed for stage {self.name} inputs: {errors}")
        
        self.run(subset_id, param_id)
        
        with validation_context() as collector:
            self.validate_outputs(collector)
            
            if collector.errors:
                errors = collector.get_errors()
                raise ValueError(f"Validation failed for stage {self.name} outputs: {errors}")

    @validate_call
    def __call__(self, **input: Data | Path) -> None:
        """Define stage dependencies."""
        if self.input is None:
            self._input = Input(
                stage=self.name,
                required=self._required_input,
                optional=self._optional_input,
            )
        self.input.check_missing({**self.input.items, **input})
        self.input.update(input)

    def __repr__(self) -> str:
        return f"{self.type}({self.name})"


class GroupedStage(Stage, ABC):
    """Grouped stage base class.

    Notes
    -----
    * Any stage that uses the `groupby` setting
    * If you don't want to collect submodel results after stage is run,
      don't implement `collect` method and add 'collect' to `skip_if`

    """

    config: GroupedConfig
    groupby: set[str] = set()
    _subset_ids: set[int] = set()  # set by Stage.create_stage_subsets
    _required_input: set[str] = {"data"}

    @property
    def subset_ids(self) -> set[int]:
        return self._subset_ids

    def create_stage_subsets(self, data: DataFrame) -> None:
        """Create stage data subsets from groupby."""
        subsets = create_subsets(self.groupby, data)
        if subsets is not None:
            self._subset_ids = list(subsets["subset_id"])
            subsets.to_csv(self.directory / "subsets.csv", index=False)

    def get_stage_subset(self, subset_id: int) -> DataFrame:
        """Get stage data subset."""
        return get_subset(
            self.config.data, self.directory / "subsets.csv", subset_id
        )

    @classmethod
    def evaluate(
        cls,
        filepath: Path | str,
        stage_name: str,
        method: str = "run",
        subset_id: int | None = None,
        *args,
        **kwargs,
    ) -> None:
        """Evaluate stage method."""
        stage = cls.from_json(filepath, stage_name)
        if method in stage.skip_if:
            raise ValueError(f"invalid method: {method}")
        stage.__getattribute__(method)(subset_id, *args, **kwargs)

    def execute(self, subset_id: int) -> None:
        """Run stage submodel."""
        self.validate_inputs()
        
        if subset_id is None:
            for subset in self._subset_ids:
                self.run(subset)
        else:
            self.run(subset_id)
        
        self.validate_outputs()

    def collect(self) -> None:
        """Collect stage submodel results."""
        raise NotImplementedError()


class CrossedStage(Stage, ABC):
    """Crossed stage base class.

    Notes
    -----
    * Any stage that uses the `crossby` setting
    * If you don't want to collect submodel results after stage is run,
      don't implement `collect` method and add 'collect' to `skip_if`

    """

    config: CrossedConfig
    crossby: set[str] = set()  # set by Stage.create_stage_params
    _param_ids: set[int] = set()  # set by Stage.create_stage_params

    @property
    def param_ids(self) -> set[int]:
        return self._param_ids

    def create_stage_params(self) -> None:
        """Create stage parameter sets from crossby."""
        params = create_params(self.config)
        if params is not None:
            self.crossby = params.drop(columns="param_id").columns
            self._param_ids = params["param_id"]
            params.to_csv(self.directory / "params.csv", index=False)

    def set_params(self, param_id: int) -> Any:
        """Set stage parameters."""
        params = get_params(self.directory / "parameters.csv", param_id)
        for param_name, param_value in params.items():
            self.config[param_name] = param_value

    @classmethod
    def evaluate(
        cls,
        filepath: Path | str,
        stage_name: str,
        method: str = "run",
        param_id: int | None = None,
        *args,
        **kwargs,
    ) -> None:
        """Evaluate stage method."""
        stage = cls.from_json(filepath, stage_name)
        if method in stage.skip_if:
            raise ValueError(f"invalid method: {method}")
        stage.__getattribute__(method)(param_id, *args, **kwargs)

    def execute(self, param_id: int) -> None:
        """Run stage submodel."""
        self.validate_inputs()
        
        if param_id is None:
            for param in self._param_ids:
                self.set_params(param)
                self.run(param)
        else:
            self.set_params(param_id)
            self.run(param_id)
        
        self.validate_outputs()

    def collect(self) -> None:
        """Collect stage submodel results."""
        raise NotImplementedError()


class ModelStage(GroupedStage, CrossedStage, ABC):
    """Model stage base class.

    Notes
    -----
    * Models that don't have any `groupby`/`crossby` settings and/or no
      `collect` method should be handled differently (e.g., can skip
      some steps, should save results differently)

    """

    config: ModelConfig

    @classmethod
    def evaluate(
        cls,
        filepath: Path | str,
        stage_name: str,
        method: str = "run",
        subset_id: int | None = None,
        param_id: int | None = None,
        *args,
        **kwargs,
    ) -> None:
        "Evaluate stage method."
        stage = cls.from_json(filepath, stage_name)
        if method in stage.skip_if:
            raise ValueError(f"invalid method: {method}")
        stage.__getattribute__(method)(subset_id, param_id, *args, **kwargs)

    def execute(self, subset_id: int | None, param_id: int | None) -> None:
        """Execute stage submodel."""
        self.validate_inputs()
        
        self.run(subset_id, param_id)
        # if subset_id is None:
        #     for subset in self._subset_ids:
        #         if param_id is None:
        #             for param in self._param_ids:
        #                 self.fit(subset, param)
        #                 self.predict(subset, param)
        #         else:
        #             self.fit(subset, param_id)
        #             self.predict(subset, param_id)
        # else:
        #     if param_id is None:
        #         for param in self._param_ids:
        #             self.fit(subset_id, param)
        #             self.predict(subset_id, param)
        #     else:
        #         self.fit(subset_id, param_id)
        #         self.predict(subset_id, param_id)
                
        self.validate_outputs()

    @abstractmethod
    def fit(self, subset_id: int | None, param_id: int | None) -> None:
        """Fit stage submodel."""
        raise NotImplementedError("Subclasses must implement this method.")

    @abstractmethod
    def predict(self, subset_id: int | None, param_id: int | None) -> None:
        """Predict stage submodel."""
        raise NotImplementedError("Subclasses must implement this method.")<|MERGE_RESOLUTION|>--- conflicted
+++ resolved
@@ -3,12 +3,8 @@
 from __future__ import annotations
 
 import json
-<<<<<<< HEAD
 from abc import ABC, abstractmethod
-=======
-from abc import ABC
 from functools import cached_property
->>>>>>> 2c8e3285
 from inspect import getfile
 from pathlib import Path
 from typing import Any
@@ -18,17 +14,11 @@
 
 import onemod.stage as onemod_stages
 from onemod.config import CrossedConfig, GroupedConfig, ModelConfig, StageConfig
-<<<<<<< HEAD
 from onemod.io import Input, Output
 from onemod.types import Data
 from onemod.utils.parameters import create_params, get_params
 from onemod.utils.subsets import create_subsets, get_subset
 from onemod.validation import ValidationErrorCollector, validation_context
-=======
-from onemod.io import Data, Input, Output
-from onemod.utils.parameters import create_params, get_params
-from onemod.utils.subsets import create_subsets, get_subset
->>>>>>> 2c8e3285
 
 
 class Stage(BaseModel, ABC):
@@ -38,17 +28,6 @@
 
     name: str
     config: StageConfig
-<<<<<<< HEAD
-    # input: dict[str, Data] = {}  # also set by Stage.__call__
-    # TODO: confirm this is the intended usage
-    input: Input
-    output: Output
-    _directory: Path | None = None  # set by Stage.from_json, Pipeline.add_stage
-    _module: Path | None = None  # set by Stage.from_json
-    _skip_if: set[str] = set()  # defined by class
-    _inputs: set[str] = set()  # defined by class
-    _outputs: set[str] = set()  # defined by class
-=======
     _directory: Path | None = None  # set by Pipeline.add_stage, Stage.from_json
     _module: Path | None = None  # set by Stage.from_json
     _skip_if: set[str] = set()  # defined by class
@@ -56,7 +35,6 @@
     _required_input: set[str] = set()  # name.extension, defined by class
     _optional_input: set[str] = set()  # name.extension, defined by class
     _output: set[str] = set()  # name.extension, defined by class
->>>>>>> 2c8e3285
 
     @property
     def directory(self) -> Path:
@@ -103,7 +81,8 @@
 
     @property
     def dependencies(self) -> set[str]:
-<<<<<<< HEAD
+        if self.input is None:
+            return set()
         return self.input.dependencies
 
     def to_dict(self) -> dict:
@@ -116,16 +95,11 @@
             "outputs": self.output.to_dict(),
             "dependencies": self.dependencies,
         }
-=======
-        if self.input is None:
-            return set()
-        return self.input.dependencies
-
+        
     @computed_field
     @property
     def type(self) -> str:
         return type(self).__name__
->>>>>>> 2c8e3285
 
     @classmethod
     def from_json(
@@ -177,13 +151,10 @@
             dependencies=config.get("dependencies", set()),
         )
         stage.directory = directory
-<<<<<<< HEAD
-=======
         if "module" in config:
             stage._module = config["module"]
         if "input" in config:
             stage(**config["input"])
->>>>>>> 2c8e3285
         return stage
 
     def to_json(self, filepath: Path | str | None = None) -> None:

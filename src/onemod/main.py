"""Run onemod pipeline."""
from __future__ import annotations

from pathlib import Path
from pplkit.data.interface import DataInterface
import shutil
from typing import Optional, TYPE_CHECKING, Union

import fire
from jobmon.client.api import Tool

from onemod.schema.validate import validate_config
<<<<<<< HEAD
from onemod.orchestration.stage import StageTemplate
from onemod.orchestration.templates import create_initialization_template
from onemod.utils import as_list, get_data_interface
=======
from onemod.stage import StageTemplate
from onemod.utils import as_list
>>>>>>> 88a9698d

try:
    # Import will fail until the next version of jobmon is released;
    # eventually client.api will become the desired import source
    from jobmon.client.api import resume_workflow_from_id  # type: ignore
except ImportError:
    from jobmon.client.status_commands import resume_workflow_from_id

if TYPE_CHECKING:
    from jobmon.client.workflow import Workflow


upstream_dict: dict[str, list] = {
    "rover_covsel": [],
    "regmod_smooth": ["rover_covsel"],
    "swimr": ["regmod_smooth"],
    "weave": ["regmod_smooth"],
    "ensemble": ["swimr", "weave"],
}


def create_workflow(
    directory: str,
    config: ParentConfiguration,
    stages: list[str],
    save_intermediate: bool,
    cluster_name: str,
    configure_resources: bool,
    tool: Optional[Tool] = None,
) -> "Workflow":
    """Create OneMod workflow.

    Parameters
    ----------
    directory : str
        The experiment directory. It must contain config/settings.yml.
    stages : list of str
        The pipeline stages to run.
    save_intermediate : bool
        Whether to save intermediate stage results.
    cluster_name : str
        Name of the cluster to run the pipeline on.
    configure_resources : bool
        Whether to configure resources in directory/config/resources.yml.
    tool : Tool, optional
        The jobmon Tool instance to use for creating the workflow. If not provided, a new
        Tool instance named "onemod_tool" will be created with default compute resources set.

    Returns
    -------
    Workflow
        The created OneMod workflow.

    """
    experiment_dir = Path(directory)
    if configure_resources:
        resources_file = str(experiment_dir / "config" / "resources.yml")
    else:
        resources_file = ""

    # Jobmon setup
    if tool is None:
        tool = Tool(name="onemod_tool")
        if configure_resources:
            tool.set_default_compute_resources_from_yaml(
                default_cluster_name=cluster_name,
                yaml_file=resources_file,
            )
    workflow = tool.create_workflow(name="onemod_workflow")
    workflow.set_default_cluster_name(cluster_name=cluster_name)
    workflow.set_default_max_attempts(value=1)

    # Create the initialization task.
    initialization_template = create_initialization_template(
        tool=tool,
        resources_file=resources_file,
    )

    initialization_task = initialization_template.create_task(
        experiment_dir=experiment_dir,
        # A quirk of Fire is that lists have to be in space-less comma separated format.
        stages=f"[{','.join(stages)}]",
        entrypoint=shutil.which("initialize_results"),
    )

    workflow.add_task(initialization_task)

    # Create stage tasks
    for stage, upstream_stages in upstream_dict.items():
        if stage in stages:
            stage_template = StageTemplate(
                stage_name=stage,
                config=config,
                experiment_dir=experiment_dir,
                save_intermediate=save_intermediate,
                cluster_name=cluster_name,
                resources_file=resources_file,
                tool=tool,
            )
            # Technically only the first stages needs to depend on the initialization task,
            # but it's probably cleaner in code to make it a dependency for all stages.
            upstream_tasks = [initialization_task]
            for upstream_stage in upstream_stages:
                if upstream_stage in stages:
                    upstream_task = workflow.get_tasks_by_node_args(
                        "collection_template", stage_name=upstream_stage
                    )
                    upstream_tasks.extend(upstream_task)
            stage_tasks = stage_template.create_tasks(upstream_tasks=upstream_tasks)
            workflow.add_tasks(stage_tasks)
    return workflow


def run_pipeline(
    directory: str,
    stages: Optional[Union[list[str], str]] = None,
    save_intermediate: bool = True,
    cluster_name: str = "slurm",
    configure_resources: bool = True,
) -> None:
    """Run onemod pipeline.

    Parameters
    ----------
    directory : str
        The experiment directory. It must contain config/settings.yml.
    stages : list of str or str, optional
        The pipeline stages to run. Default is ['rover', 'swimr', 'weave', 'ensemble'].
    save_intermediate : bool, optional
        Whether to save intermediate stage results. Default is False.
    cluster_name : str, optional
        Name of the cluster to run the pipeline on. Default is 'slurm'.
    configure_resources : bool, optional
        Whether to configure resources in directory/config/resources.yml. Default is True.

    """
    all_stages = ["rover_covsel", "regmod_smooth", "swimr", "weave", "ensemble"]
    if stages is None:
        stages = all_stages
    for stage in as_list(stages):
        if stage not in all_stages:
            raise ValueError(f"Invalid stage: {stage}")

    # Validate the configuration file
    dataif = get_data_interface(directory)
    config = _load_validated_config(dataif=dataif, stages=stages, experiment_dir=directory)

    workflow = create_workflow(
        directory=directory,
        config=config,
        stages=as_list(stages),
        save_intermediate=save_intermediate,
        cluster_name=cluster_name,
        configure_resources=configure_resources,
    )
    status = workflow.run(configure_logging=True, seconds_until_timeout=24 * 60 * 60)
    if status != "D":
        raise ValueError(f"workflow {workflow.name} failed: {status}")


def _load_validated_config(dataif: DataInterface, stages: list[str], experiment_dir: str):
    settings = ParentConfiguration(**dataif.load_settings())
    validate_config(
        stages=stages,
        directory=experiment_dir,
        config=settings,
    )
    return settings


def resume_pipeline(workflow_id: int, cluster_name: str = "slurm") -> None:
    """Resume onemod pipeline from last point of failure.

    Parameters
    ----------
    workflow_id : int
        ID of the workflow to resume.
    cluster_name : str, optional
        Name of cluster to run pipeline on. Default is 'slurm'.

    """
    resume_workflow_from_id(
        workflow_id=workflow_id, cluster_name=cluster_name, log=True
    )


def main() -> None:
    """Entry point for running onemod pipeline using command-line interface.

    This function is intended to be executed using the 'fire.Fire' method to enable
    command-line execution of the 'run_pipeline' and 'resume_pipeline' functions.

    """
    fire.Fire(
        {
            "run_pipeline": run_pipeline,
            "resume_pipeline": resume_pipeline,
        }
    )<|MERGE_RESOLUTION|>--- conflicted
+++ resolved
@@ -9,15 +9,11 @@
 import fire
 from jobmon.client.api import Tool
 
+from onemod.schema.models.onemod_config import OneModConfig
 from onemod.schema.validate import validate_config
-<<<<<<< HEAD
 from onemod.orchestration.stage import StageTemplate
 from onemod.orchestration.templates import create_initialization_template
-from onemod.utils import as_list, get_data_interface
-=======
-from onemod.stage import StageTemplate
-from onemod.utils import as_list
->>>>>>> 88a9698d
+from onemod.utils import as_list, get_handle
 
 try:
     # Import will fail until the next version of jobmon is released;
@@ -41,7 +37,7 @@
 
 def create_workflow(
     directory: str,
-    config: ParentConfiguration,
+    config: OneModConfig,
     stages: list[str],
     save_intermediate: bool,
     cluster_name: str,
@@ -54,6 +50,8 @@
     ----------
     directory : str
         The experiment directory. It must contain config/settings.yml.
+    config: OneModConfig
+        The validated OneMod configuration, a Pydantic base model
     stages : list of str
         The pipeline stages to run.
     save_intermediate : bool
@@ -161,9 +159,13 @@
         if stage not in all_stages:
             raise ValueError(f"Invalid stage: {stage}")
 
-    # Validate the configuration file
-    dataif = get_data_interface(directory)
-    config = _load_validated_config(dataif=dataif, stages=stages, experiment_dir=directory)
+    # Load and validate the configuration file
+    dataif, config = get_handle(directory)
+    validate_config(
+        stages=stages,
+        directory=directory,
+        config=config
+    )
 
     workflow = create_workflow(
         directory=directory,
@@ -178,16 +180,6 @@
         raise ValueError(f"workflow {workflow.name} failed: {status}")
 
 
-def _load_validated_config(dataif: DataInterface, stages: list[str], experiment_dir: str):
-    settings = ParentConfiguration(**dataif.load_settings())
-    validate_config(
-        stages=stages,
-        directory=experiment_dir,
-        config=settings,
-    )
-    return settings
-
-
 def resume_pipeline(workflow_id: int, cluster_name: str = "slurm") -> None:
     """Resume onemod pipeline from last point of failure.
 

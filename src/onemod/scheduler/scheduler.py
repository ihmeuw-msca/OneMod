--- conflicted
+++ resolved
@@ -38,7 +38,7 @@
         self.resources_path = resources_path
         self.default_cluster_name = default_cluster_name
         self.configure_resources = configure_resources
-        self._upstream_task_registry: dict[str, list[Task]] = {}
+        self._upstream_task_registry: dict[str, list["Task"]] = {}
 
     def parent_action_generator(self) -> Generator[Action, None, None]:
         # The schedule always starts with an initialization action
@@ -56,14 +56,8 @@
             generator = application.action_generator()
             yield from generator
 
-<<<<<<< HEAD
     def run(self, scheduler_type: SchedulerType) -> None:
-        # TODO: Add args for running with jobmon, i.e. resources file
         if scheduler_type == SchedulerType.run_local:
-=======
-    def run(self, run_local: bool) -> None:
-        if run_local:
->>>>>>> 9ffddffd
             for action in self.parent_action_generator():
                 action.evaluate()
         else:
@@ -86,7 +80,7 @@
                     f"workflow {workflow.name} failed: {status},"
                     f"see https://jobmon-gui.ihme.washington.edu/#/workflow/{workflow.workflow_id}/tasks")
 
-    def create_task(self, action: Action) -> Task:
+    def create_task(self, action: Action) -> "Task":
         """Create a Jobmon task from a given action."""
 
         # Unpack kwargs into a string for naming purposes

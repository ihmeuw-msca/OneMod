"""Pipeline class."""

from __future__ import annotations

import json
import logging
from collections import deque
from pathlib import Path
from typing import Literal

<<<<<<< HEAD
from pplkit.data.interface import DataInterface
from pydantic import BaseModel, computed_field, validate_call

from onemod.config import PipelineConfig
from onemod.serializers.functions import serialize
from onemod.stage import ModelStage, Stage
=======
from pydantic import BaseModel, computed_field, field_serializer, validate_call

from onemod.config import PipelineConfig
from onemod.serialization import deserialize, serialize
from onemod.stage import Stage, ModelStage
>>>>>>> d5b1d2b1
from onemod.validation import ValidationErrorCollector, handle_error

logger = logging.getLogger(__name__)


class Pipeline(BaseModel):
    """Pipeline class.

    Parameters
    ----------
    name : str
        Pipeline name.
    config : PipelineConfig
        Pipeline configuration.
    directory : Path
        Experiment directory.
    data : Path or None, optional
        Input data used to create data subsets. Required for pipeline or
        stage `groupby` attribute. Default is None.
    groupby : set of str or None, optional
        Column names used to create data subsets. Default is None.

    """

    name: str
    config: PipelineConfig
    directory: Path
    data: Path | None = None
    groupby: set[str] | None = None
    _dataif: DataInterface  # set by model_post_init, build
    _stages: dict[str, Stage] = {}  # set by add_stage

    @property
    def dataif(self) -> DataInterface:
        return self._dataif

    @computed_field
    @property
    def dependencies(self) -> dict[str, set[str]]:
        return {
            stage.name: stage.dependencies for stage in self.stages.values()
        }

    @computed_field
    @property
    def stages(self) -> dict[str, Stage]:
        return self._stages

    def model_post_init(self, *args, **kwargs) -> None:
        if not self.directory.exists():
            self.directory.mkdir(parents=True)
        self._dataif = DataInterface(directory=self.directory)

    @classmethod
    def from_json(cls, config_path: Path | str) -> Pipeline:
        """Load pipeline from JSON file.

        Parameters
        ----------
        config_path : Path or str
            Path to config file.

        Returns
        -------
        Pipeline
            Pipeline instance.

        """
        with open(config_path, "r") as file:
            config = json.load(file)

        stages = config.pop("stages", {})

        pipeline = cls(**config)

        if stages:
            from onemod.main import load_stage

            pipeline.add_stages(
                [load_stage(config_path, stage) for stage in stages]
            )

        return pipeline

    def to_json(self, config_path: Path | str | None = None) -> None:
        """Save pipeline as JSON file.

        Parameters
        ----------
        config_path : Path, str, or None, optional
            Where to save config file. If None, file is saved at
            pipeline.directory / (pipeline.name + ".json").
            Default is None.

        """
        config_path = config_path or self.directory / (self.name + ".json")
        with open(config_path, "w") as file:
            file.write(
                self.model_dump_json(
                    indent=2, exclude_none=True, serialize_as_any=True
                )
            )

    def add_stages(self, stages: list[Stage]) -> None:
        """Add stages to pipeline.

        Parameters
        ----------
        stages : list of Stage
            Stages to add to the pipeline.

        """
        for stage in stages:
            self.add_stage(stage)

    def add_stage(self, stage: Stage) -> None:
        """Add stage to pipeline.

        Parameters
        ----------
        stage : Stage
            Stage to add to the pipeline.

        """
        if stage.name in self.stages:
            raise ValueError(f"stage '{stage.name}' already exists")

        stage.config.inherit(self.config)
        self._stages[stage.name] = stage

    def get_execution_order(self) -> list[str]:
        """
        Return topologically sorted order of stages, ensuring no cycles.
        Uses Kahn's algorithm to find the topological order of the stages.
        """
        reverse_graph = {stage: [] for stage in self.dependencies}
        in_degree = {stage: 0 for stage in self.dependencies}
        for stage, deps in self.dependencies.items():
            for dep in deps:
                reverse_graph[dep].append(stage)
                in_degree[stage] += 1

        queue = deque([stage for stage, deg in in_degree.items() if deg == 0])
        topological_order = []
        visited = set()

        while queue:
            stage = queue.popleft()
            topological_order.append(stage)
            visited.add(stage)

            # Reduce the in-degree of downstream stages
            for downstream_dep in reverse_graph[stage]:
                in_degree[downstream_dep] -= 1
                if in_degree[downstream_dep] == 0:
                    queue.append(downstream_dep)

        # If there is a cycle, the topological order will not include all stages
        if len(topological_order) != len(self.dependencies):
            unvisited = set(self.dependencies) - visited
            raise ValueError(
                f"Cycle detected! Unable to process the following stages: {unvisited}"
            )

        return topological_order

    def validate_dag(self, collector: ValidationErrorCollector) -> None:
        """Validate that the DAG structure is correct."""
        for stage_name, dependencies in self.dependencies.items():
            for dep in dependencies:
                if dep not in self._stages:
                    handle_error(
                        stage_name,
                        "DAG validation",
                        ValueError,
                        f"Upstream dependency '{dep}' is not defined.",
                        collector,
                    )

                if dep == stage_name:
                    handle_error(
                        stage_name,
                        "DAG validation",
                        ValueError,
                        "Stage cannot depend on itself.",
                        collector,
                    )

            if len(dependencies) != len(set(dependencies)):
                handle_error(
                    stage_name,
                    "DAG validation",
                    ValueError,
                    "Duplicate dependencies found.",
                    collector,
                )

        try:
            self.get_execution_order()
        except ValueError as e:
            handle_error(
                "Pipeline", "DAG validation", ValueError, str(e), collector
            )

    def build(self) -> None:
        """Assemble pipeline, perform build-time validation, and save to JSON."""
        collector = ValidationErrorCollector()

        for stage in self.stages.values():
            stage.validate_build(collector)

        self.validate_dag(collector)

        if collector.has_errors():
            self.save_validation_report(collector)
            collector.raise_errors()

        config_path = self.directory / (self.name + ".json")
        self.dataif.add_dir("config", config_path)

        for stage in self.stages.values():
            self.dataif.add_dir(stage.name, self.directory / stage.name)
            stage.set_dataif(config_path)

            # Create data subsets
            if isinstance(stage, ModelStage):
                if self.groupby is not None:
                    if stage.groupby is None:
                        stage.groupby = self.groupby
                    else:
                        stage.groupby.update(self.groupby)
                if stage.groupby:
                    if self.data is None:
                        raise AttributeError("data is required for groupby")
                    stage.create_stage_subsets(self.data)

            # Create parameter sets
            if isinstance(stage, ModelStage):
                if stage.config.crossable_params:
                    stage.create_stage_params()

        self.to_json(config_path)

    def save_validation_report(
        self, collector: ValidationErrorCollector
    ) -> None:
        validation_dir = self.directory / "validation"
        validation_dir.mkdir(exist_ok=True)
        report_path = validation_dir / "validation_report.json"
        serialize(collector.errors, report_path)

    @validate_call
    def evaluate(
        self,
        method: Literal["run", "fit", "predict"] = "run",
        backend: Literal["local", "jobmon"] = "local",
        build: bool = True,
        **kwargs,
    ) -> None:
        """Evaluate pipeline method.

        Parameters
        ----------
        method : str, optional
            Name of method to evaluate. Default is 'run'.
        backend : str, optional
            How to evaluate the method. Default is 'local'.

        Other Parameters
        ----------------
        cluster : str, optional
            Cluster name. Required if `backend` is 'jobmon'.
        resources : Path or str, optional
            Path to resources yaml file. Required if `backend` is
            'jobmon'.

        TODO: Add options to run subset of stages
        TODO: Add options to run subset of IDs

        """
        if build:
            self.build()
        if backend == "jobmon":
            from onemod.backend import evaluate_with_jobmon

            evaluate_with_jobmon(model=self, method=method, **kwargs)
        else:
            from onemod.backend import evaluate_local

            evaluate_local(model=self, method=method)

    def run(
        self,
        backend: Literal["local", "jobmon"] = "local",
        build: bool = True,
        **kwargs,
    ) -> None:
        """Run pipeline."""
        self.evaluate(method="run", backend=backend, build=build, **kwargs)

    def fit(
        self,
        backend: Literal["local", "jobmon"] = "local",
        build: bool = True,
        **kwargs,
    ) -> None:
        """Fit pipeline model."""
        self.evaluate(method="fit", backend=backend, build=build, **kwargs)

    def predict(
        self,
        backend: Literal["local", "jobmon"] = "local",
        build: bool = True,
        **kwargs,
    ) -> None:
        """Predict pipeline model."""
        self.evaluate(method="predict", backend=backend, build=build, **kwargs)

    def resume(self) -> None:
        """Resume pipeline."""
        raise NotImplementedError()

    def __repr__(self) -> str:
        return (
            f"{type(self).__name__}({self.name},"
            f" stages={list(self.stages.values())})"
        )<|MERGE_RESOLUTION|>--- conflicted
+++ resolved
@@ -8,20 +8,12 @@
 from pathlib import Path
 from typing import Literal
 
-<<<<<<< HEAD
 from pplkit.data.interface import DataInterface
 from pydantic import BaseModel, computed_field, validate_call
 
 from onemod.config import PipelineConfig
-from onemod.serializers.functions import serialize
+from onemod.serializers import serialize
 from onemod.stage import ModelStage, Stage
-=======
-from pydantic import BaseModel, computed_field, field_serializer, validate_call
-
-from onemod.config import PipelineConfig
-from onemod.serialization import deserialize, serialize
-from onemod.stage import Stage, ModelStage
->>>>>>> d5b1d2b1
 from onemod.validation import ValidationErrorCollector, handle_error
 
 logger = logging.getLogger(__name__)

--- conflicted
+++ resolved
@@ -196,36 +196,12 @@
             spec.loader.exec_module(module)
             stage_class = getattr(module, stage_type)
         return stage_class.from_json(filepath, name, from_pipeline)
-<<<<<<< HEAD
-    
-=======
 
     def build_dag(self) -> dict[str, list[str]]:
         """Build directed acyclic graph (DAG) from the stages and their dependencies."""
         # TODO: Placeholder until DAG class is implemented, assuming we need one
         return self.dependencies
 
-    def validate_dag(self):
-        """Validate that the DAG structure is correct."""
-        for stage, dependencies in self.dependencies.items():
-            # Check for undefined dependencies
-            for dep in dependencies:
-                if dep not in self._stages:
-                    raise ValueError(
-                        f"Stage '{dep}' is not defined, but '{stage}' depends on it."
-                    )
-
-            # Check for self-dependencies
-            if stage in dependencies:
-                raise ValueError(f"Stage '{stage}' cannot depend on itself.")
-
-            # Check for duplicate dependencies
-            if len(dependencies) != len(set(dependencies)):
-                raise ValueError(
-                    f"Duplicate dependencies found for stage '{stage}'."
-                )
-
->>>>>>> 2c8e3285
     def get_execution_order(self) -> list[str]:
         """
         Return topologically sorted order of stages, ensuring no cycles.
@@ -262,14 +238,9 @@
 
         return topological_order
 
-    def build_dag(self) -> dict[str, list[str]]:
-        """Build directed acyclic graph (DAG) from the stages and their dependencies."""
-        # TODO: Placeholder until DAG class is implemented, assuming we need one
-        return self._dependencies
-
     def validate_dag(self, collector: ValidationErrorCollector) -> None:
         """Validate that the DAG structure is correct."""
-        for stage, dependencies in self._dependencies.items():
+        for stage, dependencies in self.dependencies.items():
             # Check for undefined dependencies
             for dep in dependencies:
                 if dep not in self._stages:
@@ -285,7 +256,7 @@
                 
     def validate_stages(self, collector: ValidationErrorCollector) -> None:
         """Validate that the specified Input, Output types between dependent stages are compatible."""
-        for stage, dependencies in self._dependencies.items():
+        for stage, dependencies in self.dependencies.items():
             # Dependency validation
             for dep in dependencies:
                 # Check if output of upstream dependency is compatible with input of current stage

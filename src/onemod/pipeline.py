--- conflicted
+++ resolved
@@ -10,12 +10,8 @@
 
 from pydantic import BaseModel, validate_call
 
-<<<<<<< HEAD
-from onemod.config import PipelineConfig
+from onemod.config import Config
 from onemod.dtypes.unique_list import UniqueList, update_unique_list
-=======
-from onemod.config import Config
->>>>>>> 194decb4
 from onemod.serialization import serialize
 from onemod.stage import ModelStage, Stage
 from onemod.utils.decorators import computed_property
@@ -35,14 +31,7 @@
         Pipeline configuration.
     directory : Path
         Experiment directory.
-<<<<<<< HEAD
-    data : Path or None, optional
-        Input data used to create data subsets. Required for pipeline or
-        stage `groupby` attribute. Default is None.
     groupby : UniqueList of str or None, optional
-=======
-    groupby : set of str or None, optional
->>>>>>> 194decb4
         Column names used to create data subsets. Default is None.
     groupby_data : Path or None, optional
         Path to the data file used for creating data subsets. Default is None.
@@ -55,13 +44,8 @@
     name: str
     config: Config
     directory: Path
-<<<<<<< HEAD
-    data: Path | None = None
     groupby: UniqueList[str] | None = None
-=======
-    groupby: set[str] | None = None
     groupby_data: Path | None = None
->>>>>>> 194decb4
     id_subsets: dict[str, list[Any]] | None = None
     _stages: dict[str, Stage] = {}  # set by add_stage
 

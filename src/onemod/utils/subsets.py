"""Functions for working with groupby and subsets."""

from typing import List

import pandas as pd
from pydantic import ConfigDict, validate_call

from onemod.dtypes import UniqueList


<<<<<<< HEAD
def create_subsets(
    groupby: tuple[str, ...], data: pd.DataFrame
=======
@validate_call(config=ConfigDict(arbitrary_types_allowed=True))
def create_subsets(
    groupby: UniqueList[str], data: pd.DataFrame
>>>>>>> b770e848
) -> pd.DataFrame:
    """Create subsets from groupby."""
    groups = data.groupby(list(groupby))
    subsets = pd.DataFrame(
        [subset for subset in groups.groups.keys()], columns=groupby
    )
    subsets.sort_values(by=list(groupby))
    subsets["subset_id"] = subsets.index
    return subsets[["subset_id", *groupby]]


def get_subset(
    data: pd.DataFrame,
    subsets: pd.DataFrame,
    subset_id: int,
    id_names: List[str] | None = None,
) -> pd.DataFrame:
    """Get data subset by subset_id."""
    id_subsets = get_id_subsets(subsets, subset_id)
    if id_names is not None:
        id_subsets = {
            key: value for key, value in id_subsets.items() if key in id_names
        }
    return filter_data(data, id_subsets)


def get_id_subsets(subsets: pd.DataFrame, subset_id: int) -> dict:
    """Get ID names and values that define a data subset."""
    return (
        subsets.query("subset_id == @subset_id")
        .drop(columns=["subset_id"])
        .to_dict(orient="list")
    )


def filter_data(
    data: pd.DataFrame, id_subsets: dict[str, set[int]]
) -> pd.DataFrame:
    """Filter data by ID subsets."""
    return data.query(
        " & ".join(
            [f"{key}.isin({value})" for key, value in id_subsets.items()]
        )
    ).reset_index(drop=True)<|MERGE_RESOLUTION|>--- conflicted
+++ resolved
@@ -1,28 +1,18 @@
 """Functions for working with groupby and subsets."""
 
-from typing import List
+import pandas as pd
 
-import pandas as pd
-from pydantic import ConfigDict, validate_call
-
-from onemod.dtypes import UniqueList
+from onemod.dtypes.unique_sequence import unique_list
 
 
-<<<<<<< HEAD
-def create_subsets(
-    groupby: tuple[str, ...], data: pd.DataFrame
-=======
-@validate_call(config=ConfigDict(arbitrary_types_allowed=True))
-def create_subsets(
-    groupby: UniqueList[str], data: pd.DataFrame
->>>>>>> b770e848
-) -> pd.DataFrame:
+def create_subsets(groupby: list[str], data: pd.DataFrame) -> pd.DataFrame:
     """Create subsets from groupby."""
-    groups = data.groupby(list(groupby))
+    groupby = unique_list(groupby)
+    groups = data.groupby(groupby)
     subsets = pd.DataFrame(
         [subset for subset in groups.groups.keys()], columns=groupby
     )
-    subsets.sort_values(by=list(groupby))
+    subsets.sort_values(by=groupby)
     subsets["subset_id"] = subsets.index
     return subsets[["subset_id", *groupby]]
 
@@ -31,7 +21,7 @@
     data: pd.DataFrame,
     subsets: pd.DataFrame,
     subset_id: int,
-    id_names: List[str] | None = None,
+    id_names: list[str] | None = None,
 ) -> pd.DataFrame:
     """Get data subset by subset_id."""
     id_subsets = get_id_subsets(subsets, subset_id)

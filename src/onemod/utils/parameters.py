--- conflicted
+++ resolved
@@ -8,9 +8,8 @@
 from onemod.config import StageConfig
 
 
-def create_params(crossby: tuple[str, ...], config: StageConfig) -> DataFrame:
+def create_params(crossby: list[str], config: StageConfig) -> DataFrame:
     """Create parameter sets from crossby."""
-<<<<<<< HEAD
     param_dict = {}
     for param_name in crossby:
         param_values = config[param_name]
@@ -20,20 +19,11 @@
             raise ValueError(
                 f"Crossby param '{param_name}' must be a list, set, or tuple"
             )
-=======
-    param_dict = {
-        param_name: param_values
-        for param_name in config.crossable_params
-        if isinstance(param_values := config[param_name], list)
-    }
-    if not param_dict:
-        return None
->>>>>>> b770e848
 
     params = DataFrame(
         list(product(*param_dict.values())), columns=list(param_dict.keys())
     )
-    params.sort_values(by=list(crossby))
+    params.sort_values(by=crossby)
     params["param_id"] = params.index
 
     return params[["param_id", *crossby]]

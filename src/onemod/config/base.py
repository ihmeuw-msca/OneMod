"""Configuration classes."""

from typing import Any

from pydantic import BaseModel, ConfigDict

from onemod.dtypes import UniqueList


class Config(BaseModel):
    """Base configuration class.

    Config instances are dictionary-like objects that contains settings.
    For attribute validation, users can create custom configuration
    classes by subclassing Config. Alternatively, users can add extra
    attributes to Config instances without validation.

    """

    model_config = ConfigDict(
        extra="allow", validate_assignment=True, protected_namespaces=()
    )

    def get(self, key: str, default: Any = None) -> Any:
        if self.__contains__(key):
            return getattr(self, key)
        return default

    def __getitem__(self, key: str) -> Any:
        if self.__contains__(key):
            return getattr(self, key)
        raise KeyError(f"Invalid config item: {key}")

    def __setitem__(self, key: str, value: Any) -> None:
        setattr(self, key, value)

    def __contains__(self, key: str) -> bool:
<<<<<<< HEAD
        return key in self.model_fields


class PipelineConfig(Config):
    """Pipeline configuration class.

    Attributes
    ----------
    id_columns : UniqueList[str]
        ID column names, e.g., 'age_group_id', 'location_id', 'sex_id',
        or 'year_id'. ID columns should contain nonnegative integers.
    model_type : str
        Model type; either 'binomial', 'gaussian', or 'poisson'.
    observation_column : str, optional
        Observation column name for pipeline input. Default is 'obs'.
    prediction_column : str, optional
        Prediction column name for pipeline output. Default is 'pred'.
    weights_column : str, optional
        Weights column name for pipeline input. The weights column
        should contain nonnegative floats. Default is 'weights'.
    test_column : str, optional
        Test column name. The test column should contain values 0
        (train) or 1 (test). The test set is never used to train stage
        models, so it can be used to evaluate out-of-sample performance
        for the entire pipeline. If no test column is provided, all
        missing observations will be treated as the test set. Default is
        'test'.
    holdout_columns : UniqueList[str] or None, optional
        Holdout column names. The holdout columns should contain values
        0 (train), 1 (holdout), or NaN (missing observations). Holdout
        sets are used to evaluate stage model out-of-sample performance.
        Default is None.
    coef_bounds : dict or None, optional
        Dictionary of coefficient bounds with entries
        cov_name: (lower, upper). Default is None.
=======
        return key in self._get_fields()
>>>>>>> 194decb4

    def __repr__(self) -> str:
        arg_list = []
        for key in self._get_fields():
            arg_list.append(f"{key}={getattr(self, key)!r}")
        arg_list.sort()
        return f"{type(self).__name__}({', '.join(arg_list)})"

<<<<<<< HEAD
    id_columns: UniqueList[str]
    model_type: Literal["binomial", "gaussian", "poisson"]
    observation_column: str = "obs"
    prediction_column: str = "pred"
    weights_column: str = "weights"
    test_column: str = "test"
    holdout_columns: UniqueList[str] | None = None
    coef_bounds: dict[str, tuple[float, float]] | None = None
=======
    def _get_fields(self) -> list[str]:
        return list(self.model_dump(exclude_none=True))
>>>>>>> 194decb4


class StageConfig(Config):
    """Stage configuration class.

<<<<<<< HEAD
    If None, setting inherited from Pipeline.

    Attributes
    ----------
    id_columns : UniqueList[str] or None, optional
        ID column names, e.g., 'age_group_id', 'location_id', 'sex_id',
        or 'year_id'. ID columns should contain nonnegative integers.
        Default is None.
    model_type : str or None, optional
        Model type; either 'binomial', 'gaussian', or 'poisson'.
        Default is None.
    observation_column : str or None, optional
        Observation column name for pipeline input. Default is None.
    prediction_column : str or None, optional
        Prediction column name for pipeline output. Default is None.
    weights_column : str or None, optional
        Weights column name for pipeline input. The weights column
        should contain nonnegative floats. Default is None.
    test_column : str or None, optional
        Test column name. The test column should contain values 0
        (train) or 1 (test). The test set is never used to train stage
        models, so it can be used to evaluate out-of-sample performance
        for the entire pipeline. If no test column is provided, all
        missing observations will be treated as the test set. Default is
        None.
    holdout_columns : UniqueList[str] or None, optional
        Holdout column names. The holdout columns should contain values
        0 (train), 1 (holdout), or NaN (missing observations). Holdout
        sets are used to evaluate stage model out-of-sample performance.
        Default is None.
    coef_bounds : dict or None, optional
        Dictionary of coefficient bounds with entries
        cov_name: (lower, upper). Default is None.
=======
    If a StageConfig instance does not contain an attribute, the get and
    __getitem__ methods will return the corresponding pipeline
    attribute, if it exists.
>>>>>>> 194decb4

    """

    model_config = ConfigDict(
        extra="allow", validate_assignment=True, protected_namespaces=()
    )

    _pipeline_config: Config = Config()
    _required: set[str] = set()  # TODO: unique list
    _crossable_params: set[str] = set()  # TODO: unique list

    @property
    def crossable_params(self) -> set[str]:
        return self._crossable_params

    def add_pipeline_config(self, pipeline_config: Config | dict) -> None:
        if isinstance(pipeline_config, dict):
            pipeline_config = Config(**pipeline_config)

<<<<<<< HEAD
    id_columns: UniqueList[str] | None = None
    model_type: Literal["binomial", "gaussian", "poisson"] | None = None
    observation_column: str | None = None
    prediction_column: str | None = None
    weights_column: str | None = None
    test_column: str | None = None
    holdout_columns: UniqueList[str] | None = None
    coef_bounds: dict[str, tuple[float, float]] | None = None
    _global: PipelineConfig
=======
        missing = []
        for item in self._required:
            if not self.stage_contains(item) and item not in pipeline_config:
                missing.append(item)
        if missing:
            missing.sort()  # for consistent ordering, remove once unique list
            raise AttributeError(f"Missing required config items: {missing}")
>>>>>>> 194decb4

        self._pipeline_config = pipeline_config

    def get(self, key: str, default: Any = None) -> Any:
        if self.stage_contains(key):
            return getattr(self, key)
        return self._pipeline_config.get(key, default)

    def get_from_stage(self, key: str, default: Any = None) -> Any:
        if self.stage_contains(key):
            return getattr(self, key)
        return default

    def get_from_pipeline(self, key: str, default: Any = None) -> Any:
        return self._pipeline_config.get(key, default)

    def __getitem__(self, key: str) -> Any:
        if self.stage_contains(key):
            return getattr(self, key)
        return self._pipeline_config[key]

    def __contains__(self, key: str) -> bool:
        return self.stage_contains(key) or self.pipeline_contains(key)

    def stage_contains(self, key: str) -> bool:
        return key in self._get_stage_fields()

<<<<<<< HEAD
    _crossable_params: UniqueList[str] = list()  # defined by class

    @property
    def crossable_params(self) -> UniqueList[str]:
        return self._crossable_params
=======
    def pipeline_contains(self, key: str) -> bool:
        return key in self._pipeline_config

    def _get_fields(self) -> list[str]:
        return list(set(self._get_stage_fields() + self._get_pipeline_fields()))

    def _get_stage_fields(self) -> list[str]:
        return list(self.model_dump(exclude_none=True))

    def _get_pipeline_fields(self) -> list[str]:
        return self._pipeline_config._get_fields()

    def __repr__(self) -> str:
        arg_list = []
        for key in self._get_fields():
            arg_list.append(f"{key}={self.get(key)!r}")
        arg_list.sort()
        return f"{type(self).__name__}({', '.join(arg_list)})"
>>>>>>> 194decb4
<|MERGE_RESOLUTION|>--- conflicted
+++ resolved
@@ -35,45 +35,7 @@
         setattr(self, key, value)
 
     def __contains__(self, key: str) -> bool:
-<<<<<<< HEAD
-        return key in self.model_fields
-
-
-class PipelineConfig(Config):
-    """Pipeline configuration class.
-
-    Attributes
-    ----------
-    id_columns : UniqueList[str]
-        ID column names, e.g., 'age_group_id', 'location_id', 'sex_id',
-        or 'year_id'. ID columns should contain nonnegative integers.
-    model_type : str
-        Model type; either 'binomial', 'gaussian', or 'poisson'.
-    observation_column : str, optional
-        Observation column name for pipeline input. Default is 'obs'.
-    prediction_column : str, optional
-        Prediction column name for pipeline output. Default is 'pred'.
-    weights_column : str, optional
-        Weights column name for pipeline input. The weights column
-        should contain nonnegative floats. Default is 'weights'.
-    test_column : str, optional
-        Test column name. The test column should contain values 0
-        (train) or 1 (test). The test set is never used to train stage
-        models, so it can be used to evaluate out-of-sample performance
-        for the entire pipeline. If no test column is provided, all
-        missing observations will be treated as the test set. Default is
-        'test'.
-    holdout_columns : UniqueList[str] or None, optional
-        Holdout column names. The holdout columns should contain values
-        0 (train), 1 (holdout), or NaN (missing observations). Holdout
-        sets are used to evaluate stage model out-of-sample performance.
-        Default is None.
-    coef_bounds : dict or None, optional
-        Dictionary of coefficient bounds with entries
-        cov_name: (lower, upper). Default is None.
-=======
         return key in self._get_fields()
->>>>>>> 194decb4
 
     def __repr__(self) -> str:
         arg_list = []
@@ -82,63 +44,16 @@
         arg_list.sort()
         return f"{type(self).__name__}({', '.join(arg_list)})"
 
-<<<<<<< HEAD
-    id_columns: UniqueList[str]
-    model_type: Literal["binomial", "gaussian", "poisson"]
-    observation_column: str = "obs"
-    prediction_column: str = "pred"
-    weights_column: str = "weights"
-    test_column: str = "test"
-    holdout_columns: UniqueList[str] | None = None
-    coef_bounds: dict[str, tuple[float, float]] | None = None
-=======
     def _get_fields(self) -> list[str]:
         return list(self.model_dump(exclude_none=True))
->>>>>>> 194decb4
 
 
 class StageConfig(Config):
     """Stage configuration class.
 
-<<<<<<< HEAD
-    If None, setting inherited from Pipeline.
-
-    Attributes
-    ----------
-    id_columns : UniqueList[str] or None, optional
-        ID column names, e.g., 'age_group_id', 'location_id', 'sex_id',
-        or 'year_id'. ID columns should contain nonnegative integers.
-        Default is None.
-    model_type : str or None, optional
-        Model type; either 'binomial', 'gaussian', or 'poisson'.
-        Default is None.
-    observation_column : str or None, optional
-        Observation column name for pipeline input. Default is None.
-    prediction_column : str or None, optional
-        Prediction column name for pipeline output. Default is None.
-    weights_column : str or None, optional
-        Weights column name for pipeline input. The weights column
-        should contain nonnegative floats. Default is None.
-    test_column : str or None, optional
-        Test column name. The test column should contain values 0
-        (train) or 1 (test). The test set is never used to train stage
-        models, so it can be used to evaluate out-of-sample performance
-        for the entire pipeline. If no test column is provided, all
-        missing observations will be treated as the test set. Default is
-        None.
-    holdout_columns : UniqueList[str] or None, optional
-        Holdout column names. The holdout columns should contain values
-        0 (train), 1 (holdout), or NaN (missing observations). Holdout
-        sets are used to evaluate stage model out-of-sample performance.
-        Default is None.
-    coef_bounds : dict or None, optional
-        Dictionary of coefficient bounds with entries
-        cov_name: (lower, upper). Default is None.
-=======
     If a StageConfig instance does not contain an attribute, the get and
     __getitem__ methods will return the corresponding pipeline
     attribute, if it exists.
->>>>>>> 194decb4
 
     """
 
@@ -147,28 +62,17 @@
     )
 
     _pipeline_config: Config = Config()
-    _required: set[str] = set()  # TODO: unique list
-    _crossable_params: set[str] = set()  # TODO: unique list
+    _required: UniqueList[str] = list()
+    _crossable_params: UniqueList[str] = list()
 
     @property
-    def crossable_params(self) -> set[str]:
+    def crossable_params(self) -> UniqueList[str]:
         return self._crossable_params
 
     def add_pipeline_config(self, pipeline_config: Config | dict) -> None:
         if isinstance(pipeline_config, dict):
             pipeline_config = Config(**pipeline_config)
 
-<<<<<<< HEAD
-    id_columns: UniqueList[str] | None = None
-    model_type: Literal["binomial", "gaussian", "poisson"] | None = None
-    observation_column: str | None = None
-    prediction_column: str | None = None
-    weights_column: str | None = None
-    test_column: str | None = None
-    holdout_columns: UniqueList[str] | None = None
-    coef_bounds: dict[str, tuple[float, float]] | None = None
-    _global: PipelineConfig
-=======
         missing = []
         for item in self._required:
             if not self.stage_contains(item) and item not in pipeline_config:
@@ -176,7 +80,6 @@
         if missing:
             missing.sort()  # for consistent ordering, remove once unique list
             raise AttributeError(f"Missing required config items: {missing}")
->>>>>>> 194decb4
 
         self._pipeline_config = pipeline_config
 
@@ -204,13 +107,6 @@
     def stage_contains(self, key: str) -> bool:
         return key in self._get_stage_fields()
 
-<<<<<<< HEAD
-    _crossable_params: UniqueList[str] = list()  # defined by class
-
-    @property
-    def crossable_params(self) -> UniqueList[str]:
-        return self._crossable_params
-=======
     def pipeline_contains(self, key: str) -> bool:
         return key in self._pipeline_config
 
@@ -228,5 +124,4 @@
         for key in self._get_fields():
             arg_list.append(f"{key}={self.get(key)!r}")
         arg_list.sort()
-        return f"{type(self).__name__}({', '.join(arg_list)})"
->>>>>>> 194decb4
+        return f"{type(self).__name__}({', '.join(arg_list)})"
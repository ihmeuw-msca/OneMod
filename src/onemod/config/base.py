--- conflicted
+++ resolved
@@ -1,14 +1,4 @@
-<<<<<<< HEAD
-"""Configuration classes.
-
-The configuration classes contain all of the settings needed to run a
-stage (i.e., they don't include settings needed to set up a workflow).
-Settings from PipelineConfig are passed to StageConfig.
-
-"""
-=======
 """Configuration classes."""
->>>>>>> 8ec7b9cf
 
 from abc import ABC
 from pathlib import Path
@@ -81,7 +71,7 @@
     weight_column: str = "weights"
     test_column: str = "test"
     holdout_columns: set[str] = set()
-    coef_bounds: dict[str, tuple(float, float)] = {}
+    coef_bounds: dict[str, tuple[float, float]] = {}
 
 
 class StageConfig(Config):
@@ -143,9 +133,6 @@
 
 
 class ModelConfig(StageConfig):
-<<<<<<< HEAD
-    """Model stage configuration class."""
-=======
     """Model stage configuration class.
 
     Attributes
@@ -154,7 +141,6 @@
         Path to input data. Required for `groupby`. Default is None.
 
     """
->>>>>>> 8ec7b9cf
 
     data: Path | None = None
     _crossable_params: set[str] = set()  # defined by class

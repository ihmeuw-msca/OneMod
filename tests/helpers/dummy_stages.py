--- conflicted
+++ resolved
@@ -1,17 +1,7 @@
 from pydantic import Field
 
-<<<<<<< HEAD
-from onemod.config import (
-    KregConfig,
-    ModelConfig,
-    RoverConfig,
-    SpxmodConfig,
-    StageConfig,
-)
+from onemod.config import KregConfig, RoverConfig, SpxmodConfig, StageConfig
 from onemod.dtypes import UniqueList
-=======
-from onemod.config import KregConfig, RoverConfig, SpxmodConfig, StageConfig
->>>>>>> 194decb4
 from onemod.stage import ModelStage, Stage
 
 
@@ -244,17 +234,10 @@
 class MultiplyByTwoStage(ModelStage):
     """Stage that multiplies the value column by 2."""
 
-<<<<<<< HEAD
-    config: ModelConfig
+    config: StageConfig
     _skip: UniqueList[str] = ["predict"]
     _required_input: UniqueList[str] = ["data.parquet"]
     _optional_input: UniqueList[str] = [
-=======
-    config: StageConfig
-    _skip: set[str] = {"predict"}
-    _required_input: set[str] = {"data.parquet"}
-    _optional_input: set[str] = {
->>>>>>> 194decb4
         "age_metadata.parquet",
         "location_metadata.parquet",
     ]

from pydantic import Field

from onemod.config import KregConfig, RoverConfig, SpxmodConfig, StageConfig
<<<<<<< HEAD
from onemod.stage import Stage
=======
from onemod.dtypes import UniqueList
from onemod.stage import ModelStage, Stage
>>>>>>> b770e848


class CustomConfig(StageConfig):
    """Custom stage config."""

    custom_param: int | list[int] = 1
    _crossable_params: UniqueList[str] = ["custom_param"]


class DummyCustomStage(Stage):
    """Custom stage."""

    config: CustomConfig = CustomConfig()  # type: ignore
    _required_input: UniqueList[str] = [
        "observations.parquet",
        "predictions.parquet",
    ]
    _collect_after: UniqueList[str] = ["run", "predict"]

    # Dummy-specific attributes
    log: list[str] = Field(default_factory=list, exclude=True)

    def run(
        self, subset_id: int | None = None, param_id: int | None = None
    ) -> None:
        """Run custom submodel."""
        self.log.append(
            f"run: name={self.name}, subset={subset_id}, param={param_id}"
        )
        self.fit(subset_id, param_id)
        self.predict(subset_id, param_id)

    def fit(
        self, subset_id: int | None = None, param_id: int | None = None
    ) -> None:
        """Fit custom submodel."""
        self.log.append(
            f"fit: name={self.name}, subset={subset_id}, param={param_id}"
        )

    def predict(
        self, subset_id: int | None = None, param_id: int | None = None
    ) -> None:
        """Create custom submodel predictions."""
        self.log.append(
            f"predict: name={self.name}, subset={subset_id}, param={param_id}"
        )

    def collect(self) -> None:
        """Collect custom submodel results."""
        self.log.append(f"collect: name={self.name}")

    # Dummy-specific methods
    def get_log(self) -> list[str]:
        """Retrieve the internal log."""
        return self.log


class DummyKregStage(Stage):
    """Kreg stage."""

    config: KregConfig
    _required_input: UniqueList[str] = ["data.parquet"]
    _optional_input: UniqueList[str] = ["offset.parquet", "priors.pkl"]
    _output: UniqueList[str] = ["predictions.parquet", "model.pkl"]
    _collect_after: UniqueList[str] = ["run", "predict"]

    # Dummy-specific attributes
    log: list[str] = Field(default_factory=list, exclude=True)

    def run(
        self, subset_id: int | None = None, param_id: int | None = None
    ) -> None:
        """Run kreg submodel."""
        self.log.append(
            f"run: name={self.name}, subset={subset_id}, param={param_id}"
        )
        self.fit(subset_id, param_id)
        self.predict(subset_id, param_id)

    def fit(
        self, subset_id: int | None = None, param_id: int | None = None
    ) -> None:
        """Fit kreg submodel."""
        self.log.append(
            f"fit: name={self.name}, subset={subset_id}, param={param_id}"
        )

    def predict(
        self, subset_id: int | None = None, param_id: int | None = None
    ) -> None:
        "Create kreg submodel predictions."
        self.log.append(
            f"predict: name={self.name}, subset={subset_id}, param={param_id}"
        )

    def collect(self) -> None:
        """Collect kreg submodel results."""
        self.log.append(f"collect: name={self.name}")

    # Dummy-specific methods
    def get_log(self) -> list[str]:
        """Retrieve the internal log."""
        return self.log


class DummyPreprocessingStage(Stage):
    """Preprocessing stage."""

    config: StageConfig
    _skip: UniqueList[str] = ["predict"]
    _required_input: UniqueList[str] = ["data.parquet"]
    _optional_input: UniqueList[str] = [
        "age_metadata.parquet",
        "location_metadata.parquet",
    ]
    _output: UniqueList[str] = ["data.parquet"]

    # Dummy-specific attributes
    log: list[str] = Field(default_factory=list, exclude=True)

    def run(
        self, subset_id: int | None = None, param_id: int | None = None
    ) -> None:
        """Run preprocessing stage."""
        self.log.append(
            f"run: name={self.name}, subset={subset_id}, param={param_id}"
        )

    def fit(
        self, subset_id: int | None = None, param_id: int | None = None
    ) -> None:
        self.run(subset_id, param_id)

    # Dummy-specific methods
    def get_log(self) -> list[str]:
        """Retrieve the internal log."""
        return self.log


class DummyRoverStage(Stage):
    """Rover stage."""

    config: RoverConfig
    _skip: UniqueList[str] = ["predict"]
    _required_input: UniqueList[str] = ["data.parquet"]
    _output: UniqueList[str] = ["selected_covs.csv"]
    _collect_after: UniqueList[str] = ["run", "fit"]

    # Dummy-specific attributes
    log: list[str] = Field(default_factory=list, exclude=True)

    def run(
        self, subset_id: int | None = None, param_id: int | None = None
    ) -> None:
        """Run rover submodel."""
        self.log.append(
            f"run: name={self.name}, subset={subset_id}, param={param_id}"
        )
        self.fit(subset_id, param_id)

    def fit(
        self, subset_id: int | None = None, param_id: int | None = None
    ) -> None:
        """Fit rover submodel."""
        self.log.append(
            f"fit: name={self.name}, subset={subset_id}, param={param_id}"
        )

    def predict(
        self, subset_id: int | None = None, param_id: int | None = None
    ) -> None:
        """predict() is not implemented for RoverStage."""
        pass

    def collect(self) -> None:
        """Collect rover submodel results."""
        self.log.append(f"collect: name={self.name}")

    # Dummy-specific methods
    def get_log(self) -> list[str]:
        """Retrieve the internal log."""
        return self.log


class DummySpxmodStage(Stage):
    """Spxmod stage."""

    config: SpxmodConfig
    _required_input: UniqueList[str] = ["data.parquet"]
    _optional_input: UniqueList[str] = [
        "selected_covs.csv",
        "offset.parquet",
        "priors.pkl",
    ]
    _output: UniqueList[str] = ["predictions.parquet", "model.pkl"]
    _collect_after: UniqueList[str] = ["run", "predict"]

    # Dummy-specific attributes
    log: list[str] = Field(default_factory=list, exclude=True)

    def run(
        self, subset_id: int | None = None, param_id: int | None = None
    ) -> None:
        """Run spxmod submodel."""
        self.log.append(
            f"run: name={self.name}, subset={subset_id}, param={param_id}"
        )
        self.fit(subset_id, param_id)
        self.predict(subset_id, param_id)

    def fit(
        self, subset_id: int | None = None, param_id: int | None = None
    ) -> None:
        """Fit spxmod submodel."""
        self.log.append(
            f"fit: name={self.name}, subset={subset_id}, param={param_id}"
        )

    def predict(
        self, subset_id: int | None = None, param_id: int | None = None
    ) -> None:
        "Create spxmod submodel predictions."
        self.log.append(
            f"predict: name={self.name}, subset={subset_id}, param={param_id}"
        )

    def collect(self) -> None:
        """Collect spxmod submodel results."""
        self.log.append(f"collect: name={self.name}")

    # Dummy-specific methods
    def get_log(self) -> list[str]:
        """Retrieve the internal log."""
        return self.log


class MultiplyByTwoStage(Stage):
    """Stage that multiplies the value column by 2."""

    config: StageConfig
    _skip: UniqueList[str] = ["predict"]
    _required_input: UniqueList[str] = ["data.parquet"]
    _optional_input: UniqueList[str] = [
        "age_metadata.parquet",
        "location_metadata.parquet",
    ]
    _output: UniqueList[str] = ["data.parquet"]

    def run(self, subset_id: int, *args, **kwargs) -> None:
        """Run MultiplyByTwoStage."""
        df = self.get_stage_subset(subset_id)
        df["value"] = df["value"] * 2
        self.dataif.dump(df, "data.parquet", key="output")

    def fit(self) -> None:
        """Fit MultiplyByTwoStage."""
        pass

    def predict(self) -> None:
        """Predict MultiplyByTwoStage."""
        pass

    def collect(self) -> None:
        """Collect MultiplyByTwoStage."""
        pass


def assert_stage_logs(
    stage: DummyCustomStage
    | DummyKregStage
    | DummyRoverStage
    | DummySpxmodStage,
    methods: list[str] | None = None,
    subset_ids: list[int] | None = None,
    param_ids: list[int] | None = None,
):
    """Assert that the expected methods were logged for a given stage."""
    log = stage.get_log()
    if methods:
        for method in methods:
            if subset_ids:
                for subset_id in subset_ids:
                    if param_ids:
                        for param_id in param_ids:
                            assert (
                                f"{method}: name={stage.name}, subset={subset_id}, param={param_id}"
                                in log
                            )
                    else:
                        assert (
                            f"{method}: name={stage.name}, subset={subset_id}, param=None"
                            in log
                        )
            if method in stage._collect_after:
                assert f"collect: name={stage.name}" in log<|MERGE_RESOLUTION|>--- conflicted
+++ resolved
@@ -1,30 +1,22 @@
 from pydantic import Field
 
 from onemod.config import KregConfig, RoverConfig, SpxmodConfig, StageConfig
-<<<<<<< HEAD
 from onemod.stage import Stage
-=======
-from onemod.dtypes import UniqueList
-from onemod.stage import ModelStage, Stage
->>>>>>> b770e848
 
 
 class CustomConfig(StageConfig):
     """Custom stage config."""
 
     custom_param: int | list[int] = 1
-    _crossable_params: UniqueList[str] = ["custom_param"]
+    _crossable_params: list[str] = ["custom_param"]
 
 
 class DummyCustomStage(Stage):
     """Custom stage."""
 
     config: CustomConfig = CustomConfig()  # type: ignore
-    _required_input: UniqueList[str] = [
-        "observations.parquet",
-        "predictions.parquet",
-    ]
-    _collect_after: UniqueList[str] = ["run", "predict"]
+    _required_input: list[str] = ["observations.parquet", "predictions.parquet"]
+    _collect_after: list[str] = ["run", "predict"]
 
     # Dummy-specific attributes
     log: list[str] = Field(default_factory=list, exclude=True)
@@ -69,10 +61,10 @@
     """Kreg stage."""
 
     config: KregConfig
-    _required_input: UniqueList[str] = ["data.parquet"]
-    _optional_input: UniqueList[str] = ["offset.parquet", "priors.pkl"]
-    _output: UniqueList[str] = ["predictions.parquet", "model.pkl"]
-    _collect_after: UniqueList[str] = ["run", "predict"]
+    _required_input: list[str] = ["data.parquet"]
+    _optional_input: list[str] = ["offset.parquet", "priors.pkl"]
+    _output: list[str] = ["predictions.parquet", "model.pkl"]
+    _collect_after: list[str] = ["run", "predict"]
 
     # Dummy-specific attributes
     log: list[str] = Field(default_factory=list, exclude=True)
@@ -117,13 +109,13 @@
     """Preprocessing stage."""
 
     config: StageConfig
-    _skip: UniqueList[str] = ["predict"]
-    _required_input: UniqueList[str] = ["data.parquet"]
-    _optional_input: UniqueList[str] = [
+    _skip: list[str] = ["predict"]
+    _required_input: list[str] = ["data.parquet"]
+    _optional_input: list[str] = [
         "age_metadata.parquet",
         "location_metadata.parquet",
     ]
-    _output: UniqueList[str] = ["data.parquet"]
+    _output: list[str] = ["data.parquet"]
 
     # Dummy-specific attributes
     log: list[str] = Field(default_factory=list, exclude=True)
@@ -151,10 +143,10 @@
     """Rover stage."""
 
     config: RoverConfig
-    _skip: UniqueList[str] = ["predict"]
-    _required_input: UniqueList[str] = ["data.parquet"]
-    _output: UniqueList[str] = ["selected_covs.csv"]
-    _collect_after: UniqueList[str] = ["run", "fit"]
+    _skip: list[str] = ["predict"]
+    _required_input: list[str] = ["data.parquet"]
+    _output: list[str] = ["selected_covs.csv"]
+    _collect_after: list[str] = ["run", "fit"]
 
     # Dummy-specific attributes
     log: list[str] = Field(default_factory=list, exclude=True)
@@ -196,14 +188,14 @@
     """Spxmod stage."""
 
     config: SpxmodConfig
-    _required_input: UniqueList[str] = ["data.parquet"]
-    _optional_input: UniqueList[str] = [
+    _required_input: list[str] = ["data.parquet"]
+    _optional_input: list[str] = [
         "selected_covs.csv",
         "offset.parquet",
         "priors.pkl",
     ]
-    _output: UniqueList[str] = ["predictions.parquet", "model.pkl"]
-    _collect_after: UniqueList[str] = ["run", "predict"]
+    _output: list[str] = ["predictions.parquet", "model.pkl"]
+    _collect_after: list[str] = ["run", "predict"]
 
     # Dummy-specific attributes
     log: list[str] = Field(default_factory=list, exclude=True)
@@ -248,13 +240,13 @@
     """Stage that multiplies the value column by 2."""
 
     config: StageConfig
-    _skip: UniqueList[str] = ["predict"]
-    _required_input: UniqueList[str] = ["data.parquet"]
-    _optional_input: UniqueList[str] = [
+    _skip: list[str] = ["predict"]
+    _required_input: list[str] = ["data.parquet"]
+    _optional_input: list[str] = [
         "age_metadata.parquet",
         "location_metadata.parquet",
     ]
-    _output: UniqueList[str] = ["data.parquet"]
+    _output: list[str] = ["data.parquet"]
 
     def run(self, subset_id: int, *args, **kwargs) -> None:
         """Run MultiplyByTwoStage."""

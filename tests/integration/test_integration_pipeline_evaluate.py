--- conflicted
+++ resolved
@@ -115,7 +115,7 @@
 
     with pytest.raises(
         FileNotFoundError,
-        match=f"Stage covariate_selection input items do not exist: {{'data': '{test_base_dir}/preprocessing/data.parquet'}}",
+        match=f"Stage 'covariate_selection' input items do not exist: {{'data': '{test_base_dir}/preprocessing/data.parquet'}}",
     ):
         dummy_pipeline.evaluate(method=method, stages=subset_stage_names)
 
@@ -140,7 +140,10 @@
     for stage in stages:
         if stage.name == "preprocessing":
             if method in ["run", "fit"]:
-                assert stage.get_log() == [f"run: name={stage.name}"]
+                assert stage.get_log() == [
+                    f"run: name={stage.name}, subset=0, param=None",
+                    f"run: name={stage.name}, subset=1, param=None",
+                ]
             else:
                 assert stage.get_log() == []
         else:
@@ -161,11 +164,7 @@
     with pytest.raises(
         ValueError,
         match=re.escape(
-<<<<<<< HEAD
-            "id_subsets keys {'invalid_id_col_name'} do not match groupby columns ('sex_id',)"
-=======
             "id_subsets keys {'invalid_id_col_name'} do not match groupby columns ['sex_id']"
->>>>>>> b770e848
         ),
     ):
         dummy_pipeline.evaluate(

import os
from typing import Generator

from dotenv import load_dotenv
import pytest

from onemod.validation.error_handling import (
    validation_context,
    ValidationErrorCollector,
)

load_dotenv()


@pytest.fixture(scope="session")
def test_assets_dir():
    """Fixture to provide the test assets directory, as set in the environment variable."""
    test_dir = os.getenv("TEST_ASSETS_DIR")
    if not test_dir:
        raise EnvironmentError(
            "The TEST_ASSETS_DIR environment variable is not set."
        )
    return test_dir

<<<<<<< HEAD

@pytest.fixture
=======
@pytest.fixture(scope="session")
>>>>>>> d398cf3f
def validation_collector() -> Generator[ValidationErrorCollector, None, None]:
    """Fixture that manages the validation context for tests."""
    with validation_context() as collector:
        yield collector<|MERGE_RESOLUTION|>--- conflicted
+++ resolved
@@ -1,12 +1,12 @@
 import os
 from typing import Generator
 
+import pytest
 from dotenv import load_dotenv
-import pytest
 
 from onemod.validation.error_handling import (
+    ValidationErrorCollector,
     validation_context,
-    ValidationErrorCollector,
 )
 
 load_dotenv()
@@ -22,12 +22,8 @@
         )
     return test_dir
 
-<<<<<<< HEAD
 
-@pytest.fixture
-=======
 @pytest.fixture(scope="session")
->>>>>>> d398cf3f
 def validation_collector() -> Generator[ValidationErrorCollector, None, None]:
     """Fixture that manages the validation context for tests."""
     with validation_context() as collector:

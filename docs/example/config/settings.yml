# OneMod settings
input_path: /path/to/input/data.parquet
col_id: [age_group_id, location_id, sex_id, year_id]
age_group_id: [8, 9, 10, 11, 12]
location_id: [13, 14, 15, 16, 17]
sex_id: [1, 2]
year_id: [1980, 1981, 1982, 1983, 1984, 1985]
col_obs: obs_rate
col_pred: pred_rate
col_holdout: [holdout1, holdout2, holdout3, holdout4, holdout7]
col_test: test

# Rover covariate selection settings
rover_covsel:
<<<<<<< HEAD
=======
  max_attempts: 1
  groupby: [age_group_id, sex_id]
  Rover:
    model_type: binomial
    obs: obs_rate
    cov_fixed: [intercept]
    cov_exploring: [cov1, cov2, cov3, cov4, cov5]
    weights: population
    holdouts: [holdout1, holdout2, holdout3, holdout4, holdout7]
  Rover.fit:
    strategies: [forward]
    top_pct_score: 1.0
    top_pct_learner: 0.5

# Regmod smooth settings
regmod_smooth:
  max_attempts: 1
  Model:
    model_type: binomial
    obs: obs_rate
    var_groups:
      - col: "intercept"
      - col: "intercept"
        dim: "super_region_id"
        gprior: [0, 0.35]
      - col: "intercept"
        dim: "region_id"
        gprior: [0, 0.18]
      - col: "intercept"
        dim: "location_id"
        gprior: [0, 0.09]
    weights: population
    coef_bounds:
      LDI_pc: [-inf, 0]
      education_yrs_pc: [-inf, 0]
      lpc: [0, inf]
      mean_BMI: [0, inf]
      mean_SBP: [0, inf]
      mean_cholesterol: [0, inf]
      smoking_prev: [0, inf]
      universal_health_coverage": [inf, 0]
    dims:
      - age_mid: numerical
      - super_region_id: categorical
      - region_id: categorical
      - location_id: categorical
  Model.fit:
    options:
      verbose: false
      m_scale: 0.1

# Rover settings
rover:
>>>>>>> e3e7285c
  max_attempts: 1
  groupby: [age_group_id, sex_id]
  Rover:
    model_type: binomial
    obs: obs_rate
    cov_fixed: [intercept]
    cov_exploring: [cov1, cov2, cov3, cov4, cov5]
    weights: population
    holdouts: [holdout1, holdout2, holdout3, holdout4, holdout7]
  Rover.fit:
    strategies: [forward]
    top_pct_score: 1.0
    top_pct_learner: 0.5

# Regmod smooth settings
regmod_smooth:
  max_attempts: 1
  Model:
    model_type: binomial
    obs: obs_rate
    var_groups:
      - col: "intercept"
      - col: "intercept"
        dim: "super_region_id"
        gprior: [0, 0.35]
      - col: "intercept"
        dim: "region_id"
        gprior: [0, 0.18]
      - col: "intercept"
        dim: "location_id"
        gprior: [0, 0.09]
    weights: population
    lambda: 0.1
    coef_bounds:
      LDI_pc: [-inf, 0]
      education_yrs_pc: [-inf, 0]
      lpc: [0, inf]
      mean_BMI: [0, inf]
      mean_SBP: [0, inf]
      mean_cholesterol: [0, inf]
      smoking_prev: [0, inf]
      universal_health_coverage: [inf, 0]
    dims:
      - name: "age_mid"
        type: "numerical"
      - name: "super_region_id"
        type: "categorical"
      - name: "region_id"
        type: "categorical"
      - name: "location_id"
        type: "categorical"
  Model.fit:
    options:
      verbose: false
      m_scale: 0.1

# SWiMR settings
swimr:
  max_attempts: 1
  singularity_image: /ihme/singularity-images/rstudio/ihme_rstudio_4201.img
  age_metadata: /mnt/team/msca/priv/projects/openmod/data/age_metadata.csv
  swimr_parentdir: /ihme/scratch/users/rsoren/projects/swimr_dev_tmp/
  conda_binary: /ihme/code/mscm/miniconda3/bin/conda
  conda_env: mrtool_0.0.2
  models:
    model1:
      model_type: noncascade
      groupby: [age_group_id, sex_id]
      similarity_matrix: [/path/to/similarity_matrix1.parquet, /path/to/similarity_matrix2.parquet]
      similarity_multiplier: [0.01, 0.1, 1]
      use_similarity_matrix: [0, 1]
      n_internal_knots_year: [2, 3, 4]
      n_internal_knots_age: .na
      theta: .na
      intercept_theta: .na
      ranef_variable: loc__tmp
      gamma_uprior_lower: 0
      gamma_uprior_upper: 0
      overwrite: 1
      save_input_data: 0
      save_fitted_models: 0
      save_similarity_matrix: 0
    model2:
      model_type: cascade
      cascade_levels: age__tmp,locid
      cascade_hierarchy_csv_path: /path/to/cascade_hierarchy.csv
      groupby: sex_id
      similarity_matrix: /path/to/similarity_matrix.parquet
      similarity_multiplier: 1
      use_similarity_matrix: 0
      n_internal_knots_year: 3
      n_internal_knots_age: .na
      theta: ['0.1,0.1', '1,1', '10,10']
      intercept_theta: ['0.1,0.1', '1,1', '10,10']
      ranef_variable: submodel_id__tmp
      gamma_uprior_lower: .na
      gamma_uprior_upper: .na
      overwrite: 1
      save_input_data: 0
      save_fitted_models: 0
      save_similarity_matrix: 0

# WeAve settings
weave:
  max_attempts: 1
  models:
    model1:
      max_batch: 5000
      groupby: [sex_id, super_region_id]
      dimensions:
        age:
          name: age_group_id
          coordinates: age_mid
          kernel: exponential
          radius: [0.75, 1, 1.25]
        year:
          name: year_id
          kernel: tricubic
          exponent: [0.5, 1, 1.5]
        location:
          name: location_id
          coordinates: [super_region_id, region_id, location_id]
          kernel: depth
          radius: [0.7, 0.8, 0.9]
    model2:
      groupby: [age_group_id, sex_id]
      dimensions:
        year:
          name: year_id
          kernel: tricubic
          exponent: [0.5, 1, 1.5]
        location:
          name: location_id
          kernel: identity
          distance: dictionary
          distance_dict: [/path/to/distance_dict1.parquet, /path/to/distance_dict2.parquet]

# Ensemble settings
ensemble:
  max_attempts: 1
  groupby: [sex_id, super_region_id]
  metric: rmse
  score: neg_exp
  top_pct_score: 1
  top_pct_model: 1<|MERGE_RESOLUTION|>--- conflicted
+++ resolved
@@ -12,8 +12,6 @@
 
 # Rover covariate selection settings
 rover_covsel:
-<<<<<<< HEAD
-=======
   max_attempts: 1
   groupby: [age_group_id, sex_id]
   Rover:
@@ -55,61 +53,6 @@
       mean_cholesterol: [0, inf]
       smoking_prev: [0, inf]
       universal_health_coverage": [inf, 0]
-    dims:
-      - age_mid: numerical
-      - super_region_id: categorical
-      - region_id: categorical
-      - location_id: categorical
-  Model.fit:
-    options:
-      verbose: false
-      m_scale: 0.1
-
-# Rover settings
-rover:
->>>>>>> e3e7285c
-  max_attempts: 1
-  groupby: [age_group_id, sex_id]
-  Rover:
-    model_type: binomial
-    obs: obs_rate
-    cov_fixed: [intercept]
-    cov_exploring: [cov1, cov2, cov3, cov4, cov5]
-    weights: population
-    holdouts: [holdout1, holdout2, holdout3, holdout4, holdout7]
-  Rover.fit:
-    strategies: [forward]
-    top_pct_score: 1.0
-    top_pct_learner: 0.5
-
-# Regmod smooth settings
-regmod_smooth:
-  max_attempts: 1
-  Model:
-    model_type: binomial
-    obs: obs_rate
-    var_groups:
-      - col: "intercept"
-      - col: "intercept"
-        dim: "super_region_id"
-        gprior: [0, 0.35]
-      - col: "intercept"
-        dim: "region_id"
-        gprior: [0, 0.18]
-      - col: "intercept"
-        dim: "location_id"
-        gprior: [0, 0.09]
-    weights: population
-    lambda: 0.1
-    coef_bounds:
-      LDI_pc: [-inf, 0]
-      education_yrs_pc: [-inf, 0]
-      lpc: [0, inf]
-      mean_BMI: [0, inf]
-      mean_SBP: [0, inf]
-      mean_cholesterol: [0, inf]
-      smoking_prev: [0, inf]
-      universal_health_coverage: [inf, 0]
     dims:
       - name: "age_mid"
         type: "numerical"

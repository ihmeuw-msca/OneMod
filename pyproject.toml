[build-system]
requires = ["setuptools"]
build-backend = "setuptools.build_meta"

[project]
name = "onemod"
version = "0.3.0"
description = "A pipeline package for estimating scalar quantity by leveraging covariates and correlations across multiple dimensions."
readme = "README.md"
requires-python = ">=3.10"
license = { file = "LICENSE" }
authors = [
    { name = "IHME Math Sciences", email = "ihme.math.sciences@gmail.com" },
]
classifiers = [
    "License :: OSI Approved :: BSD License",
    "Intended Audience :: Developers",
    "Intended Audience :: Science/Research",
    "Natural Language :: English",
    "Programming Language :: Python :: 3",
]
dependencies = [
    "jobmon_installer_ihme",
    "fire",
    "loguru",
<<<<<<< HEAD
    "modrover",
    "regmodsm",
#    "modrover @ git+http://github.com/ihmeuw-msca/modrover.git@v0.1.3",
#    "regmodsm @ git+http://github.com/ihmeuw-msca/regmodsm.git@v0.1.1",
#    "modrover @ git+http://github.com/ihmeuw-msca/modrover.git",
#    "regmodsm @ git+http://github.com/ihmeuw-msca/regmodsm.git",
=======
    "modrover @ git+https://github.com/ihmeuw-msca/modrover.git@v0.1.3",
    "spxmod @ git+https://github.com/ihmeuw-msca/spxmod.git@v0.2.1",
>>>>>>> d2ab5905
    "pandas",
    "pyarrow",
    "pydantic",
    "scipy",
<<<<<<< HEAD
    "regmod >= 0.1.1",
    "weighted-average >= 1.1.1",
=======
    "regmod == 0.1.2",
    "weighted-average >= 1.3.0",
>>>>>>> d2ab5905
]

[project.optional-dependencies]
test = ["pytest", "nox"]
docs = ["sphinx", "sphinx-autodoc-typehints", "furo"]

[project.urls]
github = "https://github.com/ihmeuw-msca/OneMod"

[project.scripts]
onemod = "onemod.main:main"
initialize_results = "onemod.actions.data.initialize_results:main"
collect_results = "onemod.actions.data.collect_results:main"
delete_results = "onemod.actions.data.delete_results:main"
rover_covsel_model = "onemod.actions.models.rover_covsel_model:main"
spxmod_model = "onemod.actions.models.spxmod_model:main"
weave_model = "onemod.actions.models.weave_model:main"
ensemble_model = "onemod.actions.models.ensemble_model:main"<|MERGE_RESOLUTION|>--- conflicted
+++ resolved
@@ -23,28 +23,14 @@
     "jobmon_installer_ihme",
     "fire",
     "loguru",
-<<<<<<< HEAD
-    "modrover",
-    "regmodsm",
-#    "modrover @ git+http://github.com/ihmeuw-msca/modrover.git@v0.1.3",
-#    "regmodsm @ git+http://github.com/ihmeuw-msca/regmodsm.git@v0.1.1",
-#    "modrover @ git+http://github.com/ihmeuw-msca/modrover.git",
-#    "regmodsm @ git+http://github.com/ihmeuw-msca/regmodsm.git",
-=======
     "modrover @ git+https://github.com/ihmeuw-msca/modrover.git@v0.1.3",
     "spxmod @ git+https://github.com/ihmeuw-msca/spxmod.git@v0.2.1",
->>>>>>> d2ab5905
     "pandas",
     "pyarrow",
     "pydantic",
     "scipy",
-<<<<<<< HEAD
-    "regmod >= 0.1.1",
-    "weighted-average >= 1.1.1",
-=======
     "regmod == 0.1.2",
     "weighted-average >= 1.3.0",
->>>>>>> d2ab5905
 ]
 
 [project.optional-dependencies]

[build-system]
requires = ["setuptools"]
build-backend = "setuptools.build_meta"

[project]
name = "onemod"
<<<<<<< HEAD
version = "1.1.0"
description = "A pipeline package for estimating scalar quantity by leveraging covariates and correlations across multiple dimensions."
=======
version = "1.0.1"
description = "An orchestration package for statistical modeling pipelines."
>>>>>>> de248d26
readme = "README.md"
requires-python = ">=3.10, <3.13"
license = { file = "LICENSE" }
authors = [
    { name = "IHME Math Sciences", email = "ihme.math.sciences@gmail.com" },
]
classifiers = [
    "License :: OSI Approved :: BSD License",
    "Intended Audience :: Developers",
    "Intended Audience :: Science/Research",
    "Natural Language :: English",
    "Programming Language :: Python :: 3.10",
    "Programming Language :: Python :: 3.11",
    "Programming Language :: Python :: 3.12",
]
dependencies = [
    "dill",
    "fire",
    "pandas",
    "polars",
    "pyarrow",
    "pydantic",
    "pyyaml",
    "tomli",
    "tomli_w",
]

[project.optional-dependencies]
dev = [
    "build",
    "deptry",
    "mypy>=1.12.0,<2.0.0",
    "pandas-stubs",
    "pre-commit>=4.0.1,<5.0.0",
    "pytest>=7.0.0",
    "pytest-cov>=5.0.0",
    "python-dotenv",
    "ruff>=0.7.0,<1.0.0",
    "types-PyYAML",
]
docs = [
    "furo",
    "sphinx",
    "sphinx-autodoc-typehints",
]
jobmon = [
    "jobmon_installer_ihme",
]
test = [
    "pytest>=7.0.0",
    "pytest-cov>=5.0.0",
    "python-dotenv",
]

[project.urls]
github = "https://github.com/ihmeuw-msca/OneMod"

[project.scripts]
onemod = "onemod.main:main"

[tool.ruff]
line-length = 80
src = ["src"]

[tool.ruff.format]
docstring-code-format = true
skip-magic-trailing-comma = true

[tool.ruff.lint]
select = ["E4", "E7", "E9", "F", "I"]
task-tags = ["TODO", "FIXME"]

[tool.ruff.lint.isort]
split-on-trailing-comma = false

[tool.ruff.lint.pydocstyle]
convention = "numpy"

[tool.mypy]
ignore_missing_imports = true
show_error_codes = true
show_error_context = true

[tool.deptry]
pep621_dev_dependency_groups = ["dev", "docs", "test"]

[tool.deptry.per_rule_ignores]
DEP001 = ["jobmon"]
DEP002 = ["jobmon_installer_ihme", "pyarrow"]
DEP003 = ["onemod"]<|MERGE_RESOLUTION|>--- conflicted
+++ resolved
@@ -4,13 +4,8 @@
 
 [project]
 name = "onemod"
-<<<<<<< HEAD
 version = "1.1.0"
-description = "A pipeline package for estimating scalar quantity by leveraging covariates and correlations across multiple dimensions."
-=======
-version = "1.0.1"
 description = "An orchestration package for statistical modeling pipelines."
->>>>>>> de248d26
 readme = "README.md"
 requires-python = ">=3.10, <3.13"
 license = { file = "LICENSE" }

[build-system]
requires = ["setuptools"]
build-backend = "setuptools.build_meta"

[project]
name = "onemod"
<<<<<<< HEAD
version = "1.1.0"
=======
version = "1.0.3"
>>>>>>> 72a5fbf4
description = "An orchestration package for statistical modeling pipelines."
readme = "README.md"
requires-python = ">=3.10, <3.13"
license = { file = "LICENSE" }
authors = [
    { name = "IHME Math Sciences", email = "ihme.math.sciences@gmail.com" },
]
classifiers = [
    "License :: OSI Approved :: BSD License",
    "Intended Audience :: Developers",
    "Intended Audience :: Science/Research",
    "Natural Language :: English",
    "Programming Language :: Python :: 3.10",
    "Programming Language :: Python :: 3.11",
    "Programming Language :: Python :: 3.12",
]
dependencies = [
    "dill",
    "fire",
    "pandas",
    "polars",
    "pyarrow",
    "pydantic",
    "pyyaml",
    "tomli",
    "tomli_w",
]

[project.optional-dependencies]
dev = [
    "build",
    "deptry",
    "mypy>=1.12.0,<2.0.0",
    "pandas-stubs",
    "pre-commit>=4.0.1,<5.0.0",
    "pytest>=7.0.0",
    "pytest-cov>=5.0.0",
    "python-dotenv",
    "ruff>=0.7.0,<1.0.0",
    "types-PyYAML",
]
docs = [
    "furo",
    "sphinx",
    "sphinx-autodoc-typehints",
]
jobmon = [
    "jobmon_installer_ihme>=10.9.0",
]
test = [
    "pytest>=7.0.0",
    "pytest-cov>=5.0.0",
    "python-dotenv",
]

[project.urls]
github = "https://github.com/ihmeuw-msca/OneMod"

[project.scripts]
onemod = "onemod.main:main"

[tool.ruff]
line-length = 80
src = ["src"]

[tool.ruff.format]
docstring-code-format = true
skip-magic-trailing-comma = true

[tool.ruff.lint]
select = ["E4", "E7", "E9", "F", "I"]
task-tags = ["TODO", "FIXME"]

[tool.ruff.lint.isort]
split-on-trailing-comma = false

[tool.ruff.lint.pydocstyle]
convention = "numpy"

[tool.mypy]
ignore_missing_imports = true
show_error_codes = true
show_error_context = true

[tool.deptry]
pep621_dev_dependency_groups = ["dev", "docs", "test"]

[tool.deptry.per_rule_ignores]
DEP001 = ["jobmon"]
DEP002 = ["jobmon_installer_ihme", "pyarrow"]
DEP003 = ["onemod"]<|MERGE_RESOLUTION|>--- conflicted
+++ resolved
@@ -4,11 +4,7 @@
 
 [project]
 name = "onemod"
-<<<<<<< HEAD
 version = "1.1.0"
-=======
-version = "1.0.3"
->>>>>>> 72a5fbf4
 description = "An orchestration package for statistical modeling pipelines."
 readme = "README.md"
 requires-python = ">=3.10, <3.13"

"""Example custom stage."""

<<<<<<< HEAD
from onemod.config import ModelConfig
from onemod.dtypes import UniqueList
=======
from onemod.config import StageConfig
>>>>>>> 194decb4
from onemod.stage import ModelStage


class CustomConfig(StageConfig):
    """Custom stage config."""

    custom_param: int | set[int] = 1
    _crossable_params: UniqueList[str] = ["custom_param"]


class CustomStage(ModelStage):
    """Custom stage."""

    config: CustomConfig = CustomConfig()
    _required_input: UniqueList[str] = [
        "observations.parquet",
        "predictions.parquet",
    ]

    def run(
        self, subset_id: int | None = None, param_id: int | None = None
    ) -> None:
        """Run custom submodel."""
        print(
            f"running {self.name} submodel: subset {subset_id}, param set {param_id}"
        )
        self.fit(subset_id, param_id)
        self.predict(subset_id, param_id)

    def fit(
        self, subset_id: int | None = None, param_id: int | None = None
    ) -> None:
        """Fit custom submodel."""
        print(
            f"fitting {self.name} submodel: subset {subset_id}, param set {param_id}"
        )

    def predict(
        self, subset_id: int | None = None, param_id: int | None = None
    ) -> None:
        """Create custom submodel predictions."""
        print(
            f"predicting for {self.name} submodel: subset {subset_id}, param set {param_id}"
        )

    def collect(self) -> None:
        """Collect custom submodel results."""
        print(f"collecting {self.name} submodel results")<|MERGE_RESOLUTION|>--- conflicted
+++ resolved
@@ -1,11 +1,7 @@
 """Example custom stage."""
 
-<<<<<<< HEAD
-from onemod.config import ModelConfig
+from onemod.config import StageConfig
 from onemod.dtypes import UniqueList
-=======
-from onemod.config import StageConfig
->>>>>>> 194decb4
 from onemod.stage import ModelStage
 
 

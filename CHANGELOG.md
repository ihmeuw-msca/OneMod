--- conflicted
+++ resolved
@@ -6,7 +6,6 @@
 
 ## [Unreleased]
 
-<<<<<<< HEAD
 ### Added
 
 - Added "Branches and Versioning" page to dev docs
@@ -19,23 +18,20 @@
 
 ### Removed
 
-## [1.0.0] - 2025-02-14
-
-=======
 ## [1.0.1] - 2025-02-25
 
 ### Added
 
 - Added `deptry` to pyproject.toml to track dependencies.
 
+### Fixed
+
+- Pass stage fields as kwargs in `stage.__init__()` to allow default fields in custom stages.
+
 ### Removed
 
 - Removed unused `DataIOHandler` class.
 - Removed modeling code (examples, model stages, model configs, utils, tests)
-
-### Fixed
-
-- Pass stage fields as kwargs in `stage.__init__()` to allow default fields in custom stages.
 
 ## [1.0.0] - 2025-02-14
 
@@ -43,7 +39,6 @@
 
 - Package redesigned to allow more flexibility and customization.
 
->>>>>>> c463d236
 ## [0.2.2] - 2024-03-07
 
 ### Fixed

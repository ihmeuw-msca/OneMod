--- conflicted
+++ resolved
@@ -1,9 +1,4 @@
 # Changelog
-<<<<<<< HEAD
-=======
-
-All notable changes to this project will be documented in this file.
->>>>>>> 72a5fbf4
 
 All notable changes to OneMod will be documented in this file.
 
